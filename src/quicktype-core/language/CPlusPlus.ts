--- conflicted
+++ resolved
@@ -1175,11 +1175,7 @@
         if (t instanceof MapType && this._stringType !== this.NarrowString) {
             const ourQualifier = this.ourQualifier(true);
 
-<<<<<<< HEAD
             this.emitLine("void from_json(", this.withConst("json"), " & j, ", ourQualifier, className, " & x);");
-=======
-            this.emitLine("void from_json(", this.withConst("json") ," & j, ", ourQualifier, className, " & x);");
->>>>>>> 2dc22cb8
             this.emitLine("void to_json(json & j, ", this.withConst([ourQualifier, className]), " & x);");
         }
     }
@@ -1187,11 +1183,7 @@
     protected emitClassHeaders(className: Name): void {
         const ourQualifier = this.ourQualifier(true);
 
-<<<<<<< HEAD
         this.emitLine("void from_json(", this.withConst("json"), " & j, ", ourQualifier, className, " & x);");
-=======
-        this.emitLine("void from_json(", this.withConst("json")," & j, ", ourQualifier, className, " & x);");
->>>>>>> 2dc22cb8
         this.emitLine("void to_json(json & j, ", this.withConst([ourQualifier, className]), " & x);");
     }
 
@@ -1475,11 +1467,7 @@
             false
         );
 
-<<<<<<< HEAD
         this.emitLine("void from_json(", this.withConst("json"), " & j, ", variantType, " & x);");
-=======
-        this.emitLine("void from_json(", this.withConst("json")," & j, ", variantType, " & x);");
->>>>>>> 2dc22cb8
         this.emitLine("void to_json(json & j, ", this.withConst(variantType), " & x);");
     }
 
@@ -1507,57 +1495,11 @@
         this.emitBlock(
             ["inline void from_json(", this.withConst("json"), " & j, ", variantType, " & x)"],
             false, () => {
-<<<<<<< HEAD
                 let onFirst = true;
                 for (const [kind, func] of functionForKind) {
                     const typeForKind = iterableFind(nonNulls, t => t.kind === kind);
                     if (typeForKind === undefined) continue;
                     this.emitLine(onFirst ? "if" : "else if", " (j.", func, "())");
-=======
-            let onFirst = true;
-            for (const [kind, func] of functionForKind) {
-                const typeForKind = iterableFind(nonNulls, t => t.kind === kind);
-                if (typeForKind === undefined) continue;
-                this.emitLine(onFirst ? "if" : "else if", " (j.", func, "())");
-                this.indent(() => {
-                    const cppType = this.cppType(
-                        typeForKind,
-                        { needsForwardIndirection: true, needsOptionalIndirection: true, inJsonNamespace: true },
-                        false,
-                        true,
-                        false
-                    );
-                    let toType = this.cppType(
-                        typeForKind,
-                        { needsForwardIndirection: true, needsOptionalIndirection: true, inJsonNamespace: true },
-                        false,
-                        false,
-                        false
-                    );
-                    this.emitLine(
-                        "x = ",
-                        this._stringType.wrapEncodingChange([ourQualifier], cppType, toType, [
-                            "j.get<",
-                            cppType,
-                            ">()"
-                        ]),
-                        ";"
-                    );
-                });
-                onFirst = false;
-            }
-            this.emitLine('else throw "Could not deserialize";');
-        });
-        this.ensureBlankLine();
-
-        this.emitBlock(
-            ["inline void to_json(json & j, ", this.withConst(variantType), " & x)"],
-            false, () => {
-            this.emitBlock(["switch (x.", this._variantIndexMethodName, "())"], false, () => {
-                let i = 0;
-                for (const t of nonNulls) {
-                    this.emitLine("case ", i.toString(), ":");
->>>>>>> 2dc22cb8
                     this.indent(() => {
                         const cppType = this.cppType(
                             typeForKind,
