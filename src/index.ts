#!/usr/bin/env node
import * as fs from "fs";
import * as path from "path";

import { exceptionToString } from "@glideapps/ts-necessities";
import chalk from "chalk";
// eslint-disable-next-line @typescript-eslint/no-redeclare
import { definedMap, hasOwnProperty, mapFromObject, mapMap, withDefault } from "collection-utils";
import commandLineArgs from "command-line-args";
import getUsage from "command-line-usage";
import * as _ from "lodash";
import { type Readable } from "readable-stream";
import stringToStream from "string-to-stream";
import _wordwrap from "wordwrap";

import {
    FetchingJSONSchemaStore,
    InputData,
    IssueAnnotationData,
    JSONInput,
    JSONSchemaInput,
    type JSONSourceData,
    type OptionDefinition,
    type Options,
    type RendererOptions,
    type SerializedRenderResult,
    type TargetLanguage,
    assert,
    assertNever,
    capitalize,
    defaultTargetLanguages,
    defined,
    getStream,
    getTargetLanguage,
    inferenceFlagNames,
    inferenceFlags,
    languageNamed,
    messageAssert,
    messageError,
    panic,
    parseJSON,
    quicktypeMultiFile,
    readFromFileOrURL,
    readableFromFileOrURL,
    sourcesFromPostmanCollection,
    splitIntoWords,
    trainMarkovChain
} from "quicktype-core";
import { GraphQLInput } from "quicktype-graphql-input";
import { schemaForTypeScriptSources } from "quicktype-typescript-input";

<<<<<<< HEAD
import packageJSON from "../package.json";

=======
>>>>>>> 1ad532b5
import { CompressedJSONFromStream } from "./CompressedJSONFromStream";
import { introspectServer } from "./GraphQLIntrospection";
import { type GraphQLTypeSource, type JSONTypeSource, type SchemaTypeSource, type TypeSource } from "./TypeSource";
import { urlsFromURLGrammar } from "./URLGrammar";

<<<<<<< HEAD
const wordWrap: (s: string) => string = _wordwrap(90);
=======
// eslint-disable-next-line @typescript-eslint/no-require-imports, @typescript-eslint/no-var-requires
const packageJSON = require("../package.json");
>>>>>>> 1ad532b5

const wordWrap: (s: string) => string = _wordwrap(90);

export interface CLIOptions {
    // We use this to access the inference flags
    // eslint-disable-next-line @typescript-eslint/no-explicit-any
    [option: string]: any;
    additionalSchema: string[];
    allPropertiesOptional: boolean;
    alphabetizeProperties: boolean;
    buildMarkovChain?: string;
    debug?: string;
    graphqlIntrospect?: string;
    graphqlSchema?: string;
    help: boolean;
    httpHeader?: string[];
    httpMethod?: string;
    lang: string;

    noRender: boolean;
    out?: string;
    quiet: boolean;

    rendererOptions: RendererOptions;

    src: string[];
    srcLang: string;
    srcUrls?: string;
    telemetry?: string;
    topLevel: string;

    version: boolean;
}

const defaultDefaultTargetLanguageName = "go";

async function sourceFromFileOrUrlArray(
    name: string,
    filesOrUrls: string[],
    httpHeaders?: string[]
): Promise<JSONTypeSource> {
    const samples = await Promise.all(filesOrUrls.map(async file => await readableFromFileOrURL(file, httpHeaders)));
    return { kind: "json", name, samples };
}

function typeNameFromFilename(filename: string): string {
    const name = path.basename(filename);
    return name.substring(0, name.lastIndexOf("."));
}

async function samplesFromDirectory(dataDir: string, httpHeaders?: string[]): Promise<TypeSource[]> {
    async function readFilesOrURLsInDirectory(d: string): Promise<TypeSource[]> {
        const files = fs
            .readdirSync(d)
            .map(x => path.join(d, x))
            .filter(x => fs.lstatSync(x).isFile());
        // Each file is a (Name, JSON | URL)
        const sourcesInDir: TypeSource[] = [];
        const graphQLSources: GraphQLTypeSource[] = [];
        let graphQLSchema: Readable | undefined = undefined;
        let graphQLSchemaFileName: string | undefined = undefined;
        for (let file of files) {
            const name = typeNameFromFilename(file);

            let fileOrUrl = file;
            file = file.toLowerCase();

            // If file is a URL string, download it
            if (file.endsWith(".url")) {
                fileOrUrl = fs.readFileSync(file, "utf8").trim();
            }

            if (file.endsWith(".url") || file.endsWith(".json")) {
                sourcesInDir.push({
                    kind: "json",
                    name,
                    samples: [await readableFromFileOrURL(fileOrUrl, httpHeaders)]
                });
            } else if (file.endsWith(".schema")) {
                sourcesInDir.push({
                    kind: "schema",
                    name,
                    uris: [fileOrUrl]
                });
            } else if (file.endsWith(".gqlschema")) {
                messageAssert(graphQLSchema === undefined, "DriverMoreThanOneGraphQLSchemaInDir", {
                    dir: dataDir
                });
                graphQLSchema = await readableFromFileOrURL(fileOrUrl, httpHeaders);
                graphQLSchemaFileName = fileOrUrl;
            } else if (file.endsWith(".graphql")) {
                graphQLSources.push({
                    kind: "graphql",
                    name,
                    schema: undefined,
                    query: await getStream(await readableFromFileOrURL(fileOrUrl, httpHeaders))
                });
            }
        }

        if (graphQLSources.length > 0) {
            if (graphQLSchema === undefined) {
                return messageError("DriverNoGraphQLSchemaInDir", { dir: dataDir });
            }

            const schema = parseJSON(await getStream(graphQLSchema), "GraphQL schema", graphQLSchemaFileName);
            for (const source of graphQLSources) {
                source.schema = schema;
                sourcesInDir.push(source);
            }
        }

        return sourcesInDir;
    }

    const contents = fs.readdirSync(dataDir).map(x => path.join(dataDir, x));
    const directories = contents.filter(x => fs.lstatSync(x).isDirectory());

    let sources = await readFilesOrURLsInDirectory(dataDir);

    for (const dir of directories) {
        let jsonSamples: Readable[] = [];
        const schemaSources: SchemaTypeSource[] = [];
        const graphQLSources: GraphQLTypeSource[] = [];

        for (const source of await readFilesOrURLsInDirectory(dir)) {
            switch (source.kind) {
                case "json":
                    jsonSamples = jsonSamples.concat(source.samples);
                    break;
                case "schema":
                    schemaSources.push(source);
                    break;
                case "graphql":
                    graphQLSources.push(source);
                    break;
                default:
                    return assertNever(source);
            }
        }

        if (jsonSamples.length > 0 && schemaSources.length + graphQLSources.length > 0) {
            return messageError("DriverCannotMixJSONWithOtherSamples", { dir: dir });
        }

        // FIXME: rewrite this to be clearer
        const oneUnlessEmpty = (xs: TypeSource[]): 0 | 1 => Math.sign(xs.length) as 0 | 1;
        if (oneUnlessEmpty(schemaSources) + oneUnlessEmpty(graphQLSources) > 1) {
            return messageError("DriverCannotMixNonJSONInputs", { dir: dir });
        }

        if (jsonSamples.length > 0) {
            sources.push({
                kind: "json",
                name: path.basename(dir),
                samples: jsonSamples
            });
        }

        sources = sources.concat(schemaSources);
        sources = sources.concat(graphQLSources);
    }

    return sources;
}

function inferLang(options: Partial<CLIOptions>, defaultLanguage: string): string {
    // Output file extension determines the language if language is undefined
    if (options.out !== undefined) {
        let extension = path.extname(options.out);
        if (extension === "") {
            return messageError("DriverNoLanguageOrExtension", {});
        }

        return extension.slice(1);
    }

    return defaultLanguage;
}

function inferTopLevel(options: Partial<CLIOptions>): string {
    // Output file name determines the top-level if undefined
    if (options.out !== undefined) {
        let extension = path.extname(options.out);
        let without = path.basename(options.out).replace(extension, "");
        return without;
    }

    // Source determines the top-level if undefined
    if (options.src !== undefined && options.src.length === 1) {
        let src = options.src[0];
        let extension = path.extname(src);
        let without = path.basename(src).replace(extension, "");
        return without;
    }

    return "TopLevel";
}

function inferCLIOptions(opts: Partial<CLIOptions>, targetLanguage: TargetLanguage | undefined): CLIOptions {
    let srcLang = opts.srcLang;
    if (opts.graphqlSchema !== undefined || opts.graphqlIntrospect !== undefined) {
        messageAssert(srcLang === undefined || srcLang === "graphql", "DriverSourceLangMustBeGraphQL", {});
        srcLang = "graphql";
    } else if (opts.src !== undefined && opts.src.length > 0 && opts.src.every(file => _.endsWith(file, ".ts"))) {
        srcLang = "typescript";
    } else {
        messageAssert(srcLang !== "graphql", "DriverGraphQLSchemaNeeded", {});
        srcLang = withDefault<string>(srcLang, "json");
    }

    let language: TargetLanguage;
    if (targetLanguage !== undefined) {
        language = targetLanguage;
    } else {
        const languageName = opts.lang ?? inferLang(opts, defaultDefaultTargetLanguageName);
        const maybeLanguage = languageNamed(languageName);
        if (maybeLanguage === undefined) {
            return messageError("DriverUnknownOutputLanguage", { lang: languageName });
        }

        language = maybeLanguage;
    }

    const options: CLIOptions = {
        src: opts.src ?? [],
        srcUrls: opts.srcUrls,
        srcLang: srcLang,
        lang: language.displayName,
        topLevel: opts.topLevel ?? inferTopLevel(opts),
        noRender: !!opts.noRender,
        alphabetizeProperties: !!opts.alphabetizeProperties,
        allPropertiesOptional: !!opts.allPropertiesOptional,
        rendererOptions: opts.rendererOptions ?? {},
        help: opts.help ?? false,
        quiet: opts.quiet ?? false,
        version: opts.version ?? false,
        out: opts.out,
        buildMarkovChain: opts.buildMarkovChain,
        additionalSchema: opts.additionalSchema ?? [],
        graphqlSchema: opts.graphqlSchema,
        graphqlIntrospect: opts.graphqlIntrospect,
        httpMethod: opts.httpMethod,
        httpHeader: opts.httpHeader,
        debug: opts.debug,
        telemetry: opts.telemetry
    };
    for (const flagName of inferenceFlagNames) {
        const cliName = negatedInferenceFlagName(flagName);
        options[cliName] = !!opts[cliName];
    }

    return options;
}

function makeLangTypeLabel(targetLanguages: TargetLanguage[]): string {
    assert(targetLanguages.length > 0, "Must have at least one target language");
    return targetLanguages.map(r => _.minBy(r.names, s => s.length)).join("|");
}

function negatedInferenceFlagName(name: string): string {
    const prefix = "infer";
    if (name.startsWith(prefix)) {
        name = name.slice(prefix.length);
    }

    return "no" + capitalize(name);
}

function dashedFromCamelCase(name: string): string {
    return splitIntoWords(name)
        .map(w => w.word.toLowerCase())
        .join("-");
}

function makeOptionDefinitions(targetLanguages: TargetLanguage[]): OptionDefinition[] {
    const beforeLang: OptionDefinition[] = [
        {
            name: "out",
            alias: "o",
            type: String,
            typeLabel: "FILE",
            description: "The output file. Determines --lang and --top-level."
        },
        {
            name: "top-level",
            alias: "t",
            type: String,
            typeLabel: "NAME",
            description: "The name for the top level type."
        }
    ];
    const lang: OptionDefinition[] =
        targetLanguages.length < 2
            ? []
            : [
                  {
                      name: "lang",
                      alias: "l",
                      type: String,
                      typeLabel: "LANG",
                      description: "The target language."
                  }
              ];
    const afterLang: OptionDefinition[] = [
        {
            name: "src-lang",
            alias: "s",
            type: String,
            defaultValue: undefined,
            typeLabel: "SRC_LANG",
            description: "The source language (default is json)."
        },
        {
            name: "src",
            type: String,
            multiple: true,
            defaultOption: true,
            typeLabel: "FILE|URL|DIRECTORY",
            description: "The file, url, or data directory to type."
        },
        {
            name: "src-urls",
            type: String,
            typeLabel: "FILE",
            description: "Tracery grammar describing URLs to crawl."
        }
    ];
    const inference: OptionDefinition[] = Array.from(
        mapMap(mapFromObject(inferenceFlags), (flag, name) => {
            return {
                name: dashedFromCamelCase(negatedInferenceFlagName(name)),
                type: Boolean,
                description: flag.negationDescription + "."
            };
        }).values()
    );
    const afterInference: OptionDefinition[] = [
        {
            name: "graphql-schema",
            type: String,
            typeLabel: "FILE",
            description: "GraphQL introspection file."
        },
        {
            name: "graphql-introspect",
            type: String,
            typeLabel: "URL",
            description: "Introspect GraphQL schema from a server."
        },
        {
            name: "http-method",
            type: String,
            typeLabel: "METHOD",
            description: "HTTP method to use for the GraphQL introspection query."
        },
        {
            name: "http-header",
            type: String,
            multiple: true,
            typeLabel: "HEADER",
            description: "Header(s) to attach to all HTTP requests, including the GraphQL introspection query."
        },
        {
            name: "additional-schema",
            alias: "S",
            type: String,
            multiple: true,
            typeLabel: "FILE",
            description: "Register the $id's of additional JSON Schema files."
        },
        {
            name: "no-render",
            type: Boolean,
            description: "Don't render output."
        },
        {
            name: "alphabetize-properties",
            type: Boolean,
            description: "Alphabetize order of class properties."
        },
        {
            name: "all-properties-optional",
            type: Boolean,
            description: "Make all class properties optional."
        },
        {
            name: "build-markov-chain",
            type: String,
            typeLabel: "FILE",
            description: "Markov chain corpus filename."
        },
        {
            name: "quiet",
            type: Boolean,
            description: "Don't show issues in the generated code."
        },
        {
            name: "debug",
            type: String,
            typeLabel: "OPTIONS or all",
            description:
                "Comma separated debug options: print-graph, print-reconstitution, print-gather-names, print-transformations, print-schema-resolving, print-times, provenance"
        },
        {
            name: "telemetry",
            type: String,
            typeLabel: "enable|disable",
            description: "Enable anonymous telemetry to help improve quicktype"
        },
        {
            name: "help",
            alias: "h",
            type: Boolean,
            description: "Get some help."
        },
        {
            name: "version",
            alias: "v",
            type: Boolean,
            description: "Display the version of quicktype"
        }
    ];
    return beforeLang.concat(lang, afterLang, inference, afterInference);
}

interface ColumnDefinition {
    name: string;
    padding?: { left: string; right: string };
    width?: number;
}

interface TableOptions {
    columns: ColumnDefinition[];
}

interface UsageSection {
    content?: string | string[];
    header?: string;
    hide?: string[];
    optionList?: OptionDefinition[];
    tableOptions?: TableOptions;
}

const tableOptionsForOptions: TableOptions = {
    columns: [
        {
            name: "option",
            width: 60
        },
        {
            name: "description",
            width: 60
        }
    ]
};

function makeSectionsBeforeRenderers(targetLanguages: TargetLanguage[]): UsageSection[] {
    const langDisplayNames = targetLanguages.map(r => r.displayName).join(", ");

    return [
        {
            header: "Synopsis",
            content: [
                `$ quicktype [${chalk.bold("--lang")} LANG] [${chalk.bold("--src-lang")} SRC_LANG] [${chalk.bold(
                    "--out"
                )} FILE] FILE|URL ...`,
                "",
                `  LANG ... ${makeLangTypeLabel(targetLanguages)}`,
                "",
                "SRC_LANG ... json|schema|graphql|postman|typescript"
            ]
        },
        {
            header: "Description",
            content: `Given JSON sample data, quicktype outputs code for working with that data in ${langDisplayNames}.`
        },
        {
            header: "Options",
            optionList: makeOptionDefinitions(targetLanguages),
            hide: ["no-render", "build-markov-chain"],
            tableOptions: tableOptionsForOptions
        }
    ];
}

const sectionsAfterRenderers: UsageSection[] = [
    {
        header: "Examples",
        content: [
            chalk.dim("Generate C# to parse a Bitcoin API"),
            "$ quicktype -o LatestBlock.cs https://blockchain.info/latestblock",
            "",
            chalk.dim("Generate Go code from a directory of samples containing:"),
            chalk.dim(
                `  - Foo.json
  + Bar
    - bar-sample-1.json
    - bar-sample-2.json
  - Baz.url`
            ),
            "$ quicktype -l go samples",
            "",
            chalk.dim("Generate JSON Schema, then TypeScript"),
            "$ quicktype -o schema.json https://blockchain.info/latestblock",
            "$ quicktype -o bitcoin.ts --src-lang schema schema.json"
        ]
    },
    {
        content: `Learn more at ${chalk.bold("quicktype.io")}`
    }
];

export function parseCLIOptions(argv: string[], targetLanguage?: TargetLanguage): CLIOptions {
    if (argv.length === 0) {
        return inferCLIOptions({ help: true }, targetLanguage);
    }

    const targetLanguages = targetLanguage === undefined ? defaultTargetLanguages : [targetLanguage];
    const optionDefinitions = makeOptionDefinitions(targetLanguages);

    // We can only fully parse the options once we know which renderer is selected,
    // because there are renderer-specific options.  But we only know which renderer
    // is selected after we've parsed the options.  Hence, we parse the options
    // twice.  This is the first parse to get the renderer:
    const incompleteOptions = inferCLIOptions(parseOptions(optionDefinitions, argv, true), targetLanguage);
    if (targetLanguage === undefined) {
        targetLanguage = getTargetLanguage(incompleteOptions.lang);
    }

    const rendererOptionDefinitions = targetLanguage.cliOptionDefinitions.actual;
    // Use the global options as well as the renderer options from now on:
    const allOptionDefinitions = _.concat(optionDefinitions, rendererOptionDefinitions);
    // This is the parse that counts:
    return inferCLIOptions(parseOptions(allOptionDefinitions, argv, false), targetLanguage);
}

// Parse the options in argv and split them into global options and renderer options,
// according to each option definition's `renderer` field.  If `partial` is false this
// will throw if it encounters an unknown option.
function parseOptions(definitions: OptionDefinition[], argv: string[], partial: boolean): Partial<CLIOptions> {
    // FIXME: update this when options strongly typed
    // eslint-disable-next-line @typescript-eslint/no-explicit-any
    let opts: { [key: string]: any };
    try {
        opts = commandLineArgs(definitions, { argv, partial });
    } catch (e) {
        assert(!partial, "Partial option parsing should not have failed");
        return messageError("DriverCLIOptionParsingFailed", { message: exceptionToString(e) });
    }

    for (const k of Object.keys(opts)) {
        if (opts[k] === null) {
            return messageError("DriverCLIOptionParsingFailed", {
                message: `Missing value for command line option "${k}"`
            });
        }
    }

    // eslint-disable-next-line @typescript-eslint/no-explicit-any
    const options: { [key: string]: any; rendererOptions: RendererOptions } = { rendererOptions: {} };
    for (const o of definitions) {
        if (!hasOwnProperty(opts, o.name)) continue;
        const v = opts[o.name] as string;
        if (o.renderer !== undefined) options.rendererOptions[o.name] = v;
        else {
            const k = _.lowerFirst(o.name.split("-").map(_.upperFirst).join(""));
            options[k] = v;
        }
    }

    return options;
}

function usage(targetLanguages: TargetLanguage[]): void {
    const rendererSections: UsageSection[] = [];

    for (const language of targetLanguages) {
        const definitions = language.cliOptionDefinitions.display;
        if (definitions.length === 0) continue;

        rendererSections.push({
            header: `Options for ${language.displayName}`,
            optionList: definitions,
            tableOptions: tableOptionsForOptions
        });
    }

    const sections = _.concat(makeSectionsBeforeRenderers(targetLanguages), rendererSections, sectionsAfterRenderers);

    console.log(getUsage(sections));
}

// Returns an array of [name, sourceURIs] pairs.
async function getSourceURIs(options: CLIOptions): Promise<Array<[string, string[]]>> {
    if (options.srcUrls !== undefined) {
        const json = parseJSON(
            await readFromFileOrURL(options.srcUrls, options.httpHeader),
            "URL grammar",
            options.srcUrls
        );
        const jsonMap = urlsFromURLGrammar(json);
        const topLevels = Object.getOwnPropertyNames(jsonMap);
        return topLevels.map(name => [name, jsonMap[name]] as [string, string[]]);
    } else if (options.src.length === 0) {
        return [[options.topLevel, ["-"]]];
    } else {
        return [];
    }
}

async function typeSourcesForURIs(name: string, uris: string[], options: CLIOptions): Promise<TypeSource[]> {
    switch (options.srcLang) {
        case "json":
            return [await sourceFromFileOrUrlArray(name, uris, options.httpHeader)];
        case "schema":
            return uris.map(uri => ({ kind: "schema", name, uris: [uri] }) as SchemaTypeSource);
        default:
            return panic(`typeSourceForURIs must not be called for source language ${options.srcLang}`);
    }
}

async function getSources(options: CLIOptions): Promise<TypeSource[]> {
    const sourceURIs = await getSourceURIs(options);
    const sourceArrays = await Promise.all(
        sourceURIs.map(async ([name, uris]) => await typeSourcesForURIs(name, uris, options))
    );
    let sources: TypeSource[] = ([] as TypeSource[]).concat(...sourceArrays);

    const exists = options.src.filter(fs.existsSync);
    const directories = exists.filter(x => fs.lstatSync(x).isDirectory());

    for (const dataDir of directories) {
        sources = sources.concat(await samplesFromDirectory(dataDir, options.httpHeader));
    }

    // Every src that's not a directory is assumed to be a file or URL
    const filesOrUrls = options.src.filter(x => !_.includes(directories, x));
    if (!_.isEmpty(filesOrUrls)) {
        sources.push(...(await typeSourcesForURIs(options.topLevel, filesOrUrls, options)));
    }

    return sources;
}

function makeTypeScriptSource(fileNames: string[]): SchemaTypeSource {
    return Object.assign({ kind: "schema" }, schemaForTypeScriptSources(fileNames)) as SchemaTypeSource;
}

export function jsonInputForTargetLanguage(
    targetLanguage: string | TargetLanguage,
    languages?: TargetLanguage[],
    handleJSONRefs = false
): JSONInput<Readable> {
    if (typeof targetLanguage === "string") {
        targetLanguage = defined(languageNamed(targetLanguage, languages));
    }

    const compressedJSON = new CompressedJSONFromStream(targetLanguage.dateTimeRecognizer, handleJSONRefs);
    return new JSONInput(compressedJSON);
}

async function makeInputData(
    sources: TypeSource[],
    targetLanguage: TargetLanguage,
    additionalSchemaAddresses: readonly string[],
    handleJSONRefs: boolean,
    httpHeaders?: string[]
): Promise<InputData> {
    const inputData = new InputData();

    for (const source of sources) {
        switch (source.kind) {
            case "graphql":
                await inputData.addSource("graphql", source, () => new GraphQLInput());
                break;
            case "json":
                await inputData.addSource("json", source, () =>
                    jsonInputForTargetLanguage(targetLanguage, undefined, handleJSONRefs)
                );
                break;
            case "schema":
                await inputData.addSource(
                    "schema",
                    source,
                    () => new JSONSchemaInput(new FetchingJSONSchemaStore(httpHeaders), [], additionalSchemaAddresses)
                );
                break;
            default:
                return assertNever(source);
        }
    }

    return inputData;
}

function stringSourceDataToStreamSourceData(src: JSONSourceData<string>): JSONSourceData<Readable> {
    return {
        name: src.name,
        description: src.description,
        samples: src.samples.map(sample => stringToStream(sample) as Readable)
    };
}

export async function makeQuicktypeOptions(
    options: CLIOptions,
    targetLanguages?: TargetLanguage[]
): Promise<Partial<Options> | undefined> {
    if (options.help) {
        usage(targetLanguages ?? defaultTargetLanguages);
        return undefined;
    }

    if (options.version) {
        console.log(`quicktype version ${packageJSON.version}`);
        console.log("Visit quicktype.io for more info.");
        return undefined;
    }

    if (options.buildMarkovChain !== undefined) {
        const contents = fs.readFileSync(options.buildMarkovChain).toString();
        const lines = contents.split("\n");
        const mc = trainMarkovChain(lines, 3);
        console.log(JSON.stringify(mc));
        return undefined;
    }

    let sources: TypeSource[] = [];
    let leadingComments: string[] | undefined = undefined;
    let fixedTopLevels = false;
    switch (options.srcLang) {
        case "graphql":
            let schemaString: string | undefined = undefined;
            let wroteSchemaToFile = false;
            if (options.graphqlIntrospect !== undefined) {
                schemaString = await introspectServer(
                    options.graphqlIntrospect,
                    withDefault(options.httpMethod, "POST"),
                    withDefault<string[]>(options.httpHeader, [])
                );
                if (options.graphqlSchema !== undefined) {
                    fs.writeFileSync(options.graphqlSchema, schemaString);
                    wroteSchemaToFile = true;
                }
            }

            const numSources = options.src.length;
            if (numSources !== 1) {
                if (wroteSchemaToFile) {
                    // We're done.
                    return undefined;
                }

                if (numSources === 0) {
                    if (schemaString !== undefined) {
                        console.log(schemaString);
                        return undefined;
                    }

                    return messageError("DriverNoGraphQLQueryGiven", {});
                }
            }

            const gqlSources: GraphQLTypeSource[] = [];
            for (const queryFile of options.src) {
                let schemaFileName: string | undefined = undefined;
                if (schemaString === undefined) {
                    schemaFileName = defined(options.graphqlSchema);
                    schemaString = fs.readFileSync(schemaFileName, "utf8");
                }

                const schema = parseJSON(schemaString, "GraphQL schema", schemaFileName);
                const query = await getStream(await readableFromFileOrURL(queryFile, options.httpHeader));
                const name = numSources === 1 ? options.topLevel : typeNameFromFilename(queryFile);
                gqlSources.push({ kind: "graphql", name, schema, query });
            }

            sources = gqlSources;
            break;
        case "json":
        case "schema":
            sources = await getSources(options);
            break;
        case "typescript":
            sources = [makeTypeScriptSource(options.src)];
            break;
        case "postman":
            for (const collectionFile of options.src) {
                const collectionJSON = fs.readFileSync(collectionFile, "utf8");
                const { sources: postmanSources, description } = sourcesFromPostmanCollection(
                    collectionJSON,
                    collectionFile
                );
                for (const src of postmanSources) {
                    sources.push(
                        Object.assign({ kind: "json" }, stringSourceDataToStreamSourceData(src)) as JSONTypeSource
                    );
                }

                if (postmanSources.length > 1) {
                    fixedTopLevels = true;
                }

                if (description !== undefined) {
                    leadingComments = wordWrap(description).split("\n");
                }
            }

            break;
        default:
            return messageError("DriverUnknownSourceLanguage", { lang: options.srcLang });
    }

    const components = definedMap(options.debug, d => d.split(","));
    const debugAll = components !== undefined && components.includes("all");
    let debugPrintGraph = debugAll;
    let checkProvenance = debugAll;
    let debugPrintReconstitution = debugAll;
    let debugPrintGatherNames = debugAll;
    let debugPrintTransformations = debugAll;
    let debugPrintSchemaResolving = debugAll;
    let debugPrintTimes = debugAll;
    if (components !== undefined) {
        for (let component of components) {
            component = component.trim();
            if (component === "print-graph") {
                debugPrintGraph = true;
            } else if (component === "print-reconstitution") {
                debugPrintReconstitution = true;
            } else if (component === "print-gather-names") {
                debugPrintGatherNames = true;
            } else if (component === "print-transformations") {
                debugPrintTransformations = true;
            } else if (component === "print-times") {
                debugPrintTimes = true;
            } else if (component === "print-schema-resolving") {
                debugPrintSchemaResolving = true;
            } else if (component === "provenance") {
                checkProvenance = true;
            } else if (component !== "all") {
                return messageError("DriverUnknownDebugOption", { option: component });
            }
        }
    }

    const lang = languageNamed(options.lang, targetLanguages);
    if (lang === undefined) {
        return messageError("DriverUnknownOutputLanguage", { lang: options.lang });
    }

    const quicktypeOptions: Partial<Options> = {
        lang,
        alphabetizeProperties: options.alphabetizeProperties,
        allPropertiesOptional: options.allPropertiesOptional,
        fixedTopLevels,
        noRender: options.noRender,
        rendererOptions: options.rendererOptions,
        leadingComments,
        outputFilename: definedMap(options.out, path.basename),
        debugPrintGraph,
        checkProvenance,
        debugPrintReconstitution,
        debugPrintGatherNames,
        debugPrintTransformations,
        debugPrintSchemaResolving,
        debugPrintTimes
    };
    for (const flagName of inferenceFlagNames) {
        const cliName = negatedInferenceFlagName(flagName);
        const v = options[cliName];
        if (typeof v === "boolean") {
            quicktypeOptions[flagName] = !v;
        } else {
            quicktypeOptions[flagName] = true;
        }
    }

    quicktypeOptions.inputData = await makeInputData(
        sources,
        lang,
        options.additionalSchema,
        quicktypeOptions.ignoreJsonRefs !== true,
        options.httpHeader
    );

    return quicktypeOptions;
}

export function writeOutput(
    cliOptions: CLIOptions,
    resultsByFilename: ReadonlyMap<string, SerializedRenderResult>
): void {
    let onFirst = true;
    for (const [filename, { lines, annotations }] of resultsByFilename) {
        const output = lines.join("\n");

        if (cliOptions.out !== undefined) {
            fs.writeFileSync(path.join(path.dirname(cliOptions.out), filename), output);
        } else {
            if (!onFirst) {
                process.stdout.write("\n");
            }

            if (resultsByFilename.size > 1) {
                process.stdout.write(`// ${filename}\n\n`);
            }

            process.stdout.write(output);
        }

        if (cliOptions.quiet) {
            continue;
        }

        for (const sa of annotations) {
            const annotation = sa.annotation;
            if (!(annotation instanceof IssueAnnotationData)) continue;
            const lineNumber = sa.span.start.line;
            const humanLineNumber = lineNumber + 1;
            console.error(`\nIssue in line ${humanLineNumber}: ${annotation.message}`);
            console.error(`${humanLineNumber}: ${lines[lineNumber]}`);
        }

        onFirst = false;
    }
}

export async function main(args: string[] | Partial<CLIOptions>): Promise<void> {
    let cliOptions: CLIOptions;
    if (Array.isArray(args)) {
        cliOptions = parseCLIOptions(args);
    } else {
        cliOptions = inferCLIOptions(args, undefined);
    }

    if (cliOptions.telemetry !== undefined) {
        switch (cliOptions.telemetry) {
            case "enable":
                break;
            case "disable":
                break;
            default:
                console.error(chalk.red("telemetry must be 'enable' or 'disable'"));
                return;
        }

        if (Array.isArray(args) && args.length === 2) {
            // This was merely a CLI run to set telemetry and we should not proceed
            return;
        }
    }

    const quicktypeOptions = await makeQuicktypeOptions(cliOptions);
    if (quicktypeOptions === undefined) return;

    const resultsByFilename = await quicktypeMultiFile(quicktypeOptions);

    writeOutput(cliOptions, resultsByFilename);
}

if (require.main === module) {
    main(process.argv.slice(2)).catch(e => {
        if (e instanceof Error) {
            console.error(`Error: ${e.message}.`);
        } else {
            console.error(e);
        }

        process.exit(1);
    });
}<|MERGE_RESOLUTION|>--- conflicted
+++ resolved
@@ -49,22 +49,13 @@
 import { GraphQLInput } from "quicktype-graphql-input";
 import { schemaForTypeScriptSources } from "quicktype-typescript-input";
 
-<<<<<<< HEAD
-import packageJSON from "../package.json";
-
-=======
->>>>>>> 1ad532b5
 import { CompressedJSONFromStream } from "./CompressedJSONFromStream";
 import { introspectServer } from "./GraphQLIntrospection";
 import { type GraphQLTypeSource, type JSONTypeSource, type SchemaTypeSource, type TypeSource } from "./TypeSource";
 import { urlsFromURLGrammar } from "./URLGrammar";
 
-<<<<<<< HEAD
-const wordWrap: (s: string) => string = _wordwrap(90);
-=======
 // eslint-disable-next-line @typescript-eslint/no-require-imports, @typescript-eslint/no-var-requires
 const packageJSON = require("../package.json");
->>>>>>> 1ad532b5
 
 const wordWrap: (s: string) => string = _wordwrap(90);
 
