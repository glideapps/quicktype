--- conflicted
+++ resolved
@@ -10,1136 +10,12 @@
     type SerializedRenderResult,
     quicktypeMultiFile,
 } from "quicktype-core";
-<<<<<<< HEAD
 
 import { parseCLIOptions } from "./cli.options";
 import { inferCLIOptions } from "./inference";
 import { makeQuicktypeOptions } from "./quicktype.options";
 import type { CLIOptions } from "./CLIOptions.types";
-=======
-import { GraphQLInput } from "quicktype-graphql-input";
-import { schemaForTypeScriptSources } from "quicktype-typescript-input";
-
-import { CompressedJSONFromStream } from "./CompressedJSONFromStream";
-import { introspectServer } from "./GraphQLIntrospection";
-import type {
-    GraphQLTypeSource,
-    JSONTypeSource,
-    SchemaTypeSource,
-    TypeSource,
-} from "./TypeSource";
-import { urlsFromURLGrammar } from "./URLGrammar";
-
-const packageJSON = require("../package.json");
-
-const wordWrap: (s: string) => string = _wordwrap(90);
-
-export interface CLIOptions<Lang extends LanguageName = LanguageName> {
-    // We use this to access the inference flags
-    // biome-ignore lint/suspicious/noExplicitAny: <explanation>
-    [option: string]: any;
-    additionalSchema: string[];
-    allPropertiesOptional: boolean;
-    alphabetizeProperties: boolean;
-    buildMarkovChain?: string;
-    debug?: string;
-    graphqlIntrospect?: string;
-    graphqlSchema?: string;
-    help: boolean;
-    httpHeader?: string[];
-    httpMethod?: string;
-    lang: Lang;
-
-    noRender: boolean;
-    out?: string;
-    quiet: boolean;
-
-    rendererOptions: RendererOptions<Lang>;
-
-    src: string[];
-    srcLang: string;
-    srcUrls?: string;
-    telemetry?: string;
-    topLevel: string;
-
-    version: boolean;
-}
-
-const defaultDefaultTargetLanguageName = "go";
-
-async function sourceFromFileOrUrlArray(
-    name: string,
-    filesOrUrls: string[],
-    httpHeaders?: string[],
-): Promise<JSONTypeSource> {
-    const samples = await Promise.all(
-        filesOrUrls.map(
-            async (file) => await readableFromFileOrURL(file, httpHeaders),
-        ),
-    );
-    return { kind: "json", name, samples };
-}
-
-function typeNameFromFilename(filename: string): string {
-    const name = path.basename(filename);
-    return name.substring(0, name.lastIndexOf("."));
-}
-
-async function samplesFromDirectory(
-    dataDir: string,
-    httpHeaders?: string[],
-): Promise<TypeSource[]> {
-    async function readFilesOrURLsInDirectory(
-        d: string,
-    ): Promise<TypeSource[]> {
-        const files = fs
-            .readdirSync(d)
-            .map((x) => path.join(d, x))
-            .filter((x) => fs.lstatSync(x).isFile());
-        // Each file is a (Name, JSON | URL)
-        const sourcesInDir: TypeSource[] = [];
-        const graphQLSources: GraphQLTypeSource[] = [];
-        let graphQLSchema: Readable | undefined = undefined;
-        let graphQLSchemaFileName: string | undefined = undefined;
-        for (let file of files) {
-            const name = typeNameFromFilename(file);
-
-            let fileOrUrl = file;
-            file = file.toLowerCase();
-
-            // If file is a URL string, download it
-            if (file.endsWith(".url")) {
-                fileOrUrl = fs.readFileSync(file, "utf8").trim();
-            }
-
-            if (file.endsWith(".url") || file.endsWith(".json")) {
-                sourcesInDir.push({
-                    kind: "json",
-                    name,
-                    samples: [
-                        await readableFromFileOrURL(fileOrUrl, httpHeaders),
-                    ],
-                });
-            } else if (file.endsWith(".schema")) {
-                sourcesInDir.push({
-                    kind: "schema",
-                    name,
-                    uris: [fileOrUrl],
-                });
-            } else if (file.endsWith(".gqlschema")) {
-                messageAssert(
-                    graphQLSchema === undefined,
-                    "DriverMoreThanOneGraphQLSchemaInDir",
-                    {
-                        dir: dataDir,
-                    },
-                );
-                graphQLSchema = await readableFromFileOrURL(
-                    fileOrUrl,
-                    httpHeaders,
-                );
-                graphQLSchemaFileName = fileOrUrl;
-            } else if (file.endsWith(".graphql")) {
-                graphQLSources.push({
-                    kind: "graphql",
-                    name,
-                    schema: undefined,
-                    query: await getStream(
-                        await readableFromFileOrURL(fileOrUrl, httpHeaders),
-                    ),
-                });
-            }
-        }
-
-        if (graphQLSources.length > 0) {
-            if (graphQLSchema === undefined) {
-                return messageError("DriverNoGraphQLSchemaInDir", {
-                    dir: dataDir,
-                });
-            }
-
-            const schema = parseJSON(
-                await getStream(graphQLSchema),
-                "GraphQL schema",
-                graphQLSchemaFileName,
-            );
-            for (const source of graphQLSources) {
-                source.schema = schema;
-                sourcesInDir.push(source);
-            }
-        }
-
-        return sourcesInDir;
-    }
-
-    const contents = fs.readdirSync(dataDir).map((x) => path.join(dataDir, x));
-    const directories = contents.filter((x) => fs.lstatSync(x).isDirectory());
-
-    let sources = await readFilesOrURLsInDirectory(dataDir);
-
-    for (const dir of directories) {
-        let jsonSamples: Readable[] = [];
-        const schemaSources: SchemaTypeSource[] = [];
-        const graphQLSources: GraphQLTypeSource[] = [];
-
-        for (const source of await readFilesOrURLsInDirectory(dir)) {
-            switch (source.kind) {
-                case "json":
-                    jsonSamples = jsonSamples.concat(source.samples);
-                    break;
-                case "schema":
-                    schemaSources.push(source);
-                    break;
-                case "graphql":
-                    graphQLSources.push(source);
-                    break;
-                default:
-                    return assertNever(source);
-            }
-        }
-
-        if (
-            jsonSamples.length > 0 &&
-            schemaSources.length + graphQLSources.length > 0
-        ) {
-            return messageError("DriverCannotMixJSONWithOtherSamples", {
-                dir: dir,
-            });
-        }
-
-        // FIXME: rewrite this to be clearer
-        const oneUnlessEmpty = (xs: TypeSource[]): 0 | 1 =>
-            Math.sign(xs.length) as 0 | 1;
-        if (
-            oneUnlessEmpty(schemaSources) + oneUnlessEmpty(graphQLSources) >
-            1
-        ) {
-            return messageError("DriverCannotMixNonJSONInputs", { dir: dir });
-        }
-
-        if (jsonSamples.length > 0) {
-            sources.push({
-                kind: "json",
-                name: path.basename(dir),
-                samples: jsonSamples,
-            });
-        }
-
-        sources = sources.concat(schemaSources);
-        sources = sources.concat(graphQLSources);
-    }
-
-    return sources;
-}
-
-function inferLang(
-    options: Partial<CLIOptions>,
-    defaultLanguage: LanguageName,
-): string | LanguageName {
-    // Output file extension determines the language if language is undefined
-    if (options.out !== undefined) {
-        const extension = path.extname(options.out);
-        if (extension === "") {
-            return messageError("DriverNoLanguageOrExtension", {});
-        }
-
-        return extension.slice(1);
-    }
-
-    return defaultLanguage;
-}
-
-function inferTopLevel(options: Partial<CLIOptions>): string {
-    // Output file name determines the top-level if undefined
-    if (options.out !== undefined) {
-        const extension = path.extname(options.out);
-        const without = path.basename(options.out).replace(extension, "");
-        return without;
-    }
-
-    // Source determines the top-level if undefined
-    if (options.src !== undefined && options.src.length === 1) {
-        const src = options.src[0];
-        const extension = path.extname(src);
-        const without = path.basename(src).replace(extension, "");
-        return without;
-    }
-
-    return "TopLevel";
-}
-
-function inferCLIOptions(
-    opts: Partial<CLIOptions>,
-    targetLanguage: TargetLanguage | undefined,
-): CLIOptions {
-    let srcLang = opts.srcLang;
-    if (
-        opts.graphqlSchema !== undefined ||
-        opts.graphqlIntrospect !== undefined
-    ) {
-        messageAssert(
-            srcLang === undefined || srcLang === "graphql",
-            "DriverSourceLangMustBeGraphQL",
-            {},
-        );
-        srcLang = "graphql";
-    } else if (
-        opts.src !== undefined &&
-        opts.src.length > 0 &&
-        opts.src.every((file) => _.endsWith(file, ".ts"))
-    ) {
-        srcLang = "typescript";
-    } else {
-        messageAssert(srcLang !== "graphql", "DriverGraphQLSchemaNeeded", {});
-        srcLang = withDefault<string>(srcLang, "json");
-    }
-
-    let language: TargetLanguage;
-    if (targetLanguage !== undefined) {
-        language = targetLanguage;
-    } else {
-        const languageName =
-            opts.lang ?? inferLang(opts, defaultDefaultTargetLanguageName);
-
-        if (isLanguageName(languageName)) {
-            language = languageNamed(languageName);
-        } else {
-            return messageError("DriverUnknownOutputLanguage", {
-                lang: languageName,
-            });
-        }
-    }
-
-    const options: CLIOptions = {
-        src: opts.src ?? [],
-        srcUrls: opts.srcUrls,
-        srcLang: srcLang,
-        lang: language.name as LanguageName,
-        topLevel: opts.topLevel ?? inferTopLevel(opts),
-        noRender: !!opts.noRender,
-        alphabetizeProperties: !!opts.alphabetizeProperties,
-        allPropertiesOptional: !!opts.allPropertiesOptional,
-        rendererOptions: opts.rendererOptions ?? {},
-        help: opts.help ?? false,
-        quiet: opts.quiet ?? false,
-        version: opts.version ?? false,
-        out: opts.out,
-        buildMarkovChain: opts.buildMarkovChain,
-        additionalSchema: opts.additionalSchema ?? [],
-        graphqlSchema: opts.graphqlSchema,
-        graphqlIntrospect: opts.graphqlIntrospect,
-        httpMethod: opts.httpMethod,
-        httpHeader: opts.httpHeader,
-        debug: opts.debug,
-        telemetry: opts.telemetry,
-    };
-    for (const flagName of inferenceFlagNames) {
-        const cliName = negatedInferenceFlagName(flagName);
-        options[cliName] = !!opts[cliName];
-    }
-
-    return options;
-}
-
-function makeLangTypeLabel(targetLanguages: readonly TargetLanguage[]): string {
-    assert(
-        targetLanguages.length > 0,
-        "Must have at least one target language",
-    );
-    return targetLanguages
-        .map((r) => _.minBy(r.names, (s) => s.length))
-        .join("|");
-}
-
-function negatedInferenceFlagName(inputName: string): string {
-    let name = inputName;
-    const prefix = "infer";
-    if (name.startsWith(prefix)) {
-        name = name.slice(prefix.length);
-    }
-
-    return `no${capitalize(name)}`;
-}
-
-function dashedFromCamelCase(name: string): string {
-    return splitIntoWords(name)
-        .map((w) => w.word.toLowerCase())
-        .join("-");
-}
-
-function makeOptionDefinitions(
-    targetLanguages: readonly TargetLanguage[],
-): OptionDefinition[] {
-    const beforeLang: OptionDefinition[] = [
-        {
-            name: "out",
-            alias: "o",
-            optionType: "string",
-            typeLabel: "FILE",
-            description: "The output file. Determines --lang and --top-level.",
-            kind: "cli",
-        },
-        {
-            name: "top-level",
-            alias: "t",
-            optionType: "string",
-            typeLabel: "NAME",
-            description: "The name for the top level type.",
-            kind: "cli",
-        },
-    ];
-    const lang: OptionDefinition[] =
-        targetLanguages.length < 2
-            ? []
-            : [
-                  {
-                      name: "lang",
-                      alias: "l",
-                      optionType: "string",
-                      typeLabel: "LANG",
-                      description: "The target language.",
-                      kind: "cli",
-                  },
-              ];
-    const afterLang: OptionDefinition[] = [
-        {
-            name: "src-lang",
-            alias: "s",
-            optionType: "string",
-            defaultValue: undefined,
-            typeLabel: "SRC_LANG",
-            description: "The source language (default is json).",
-            kind: "cli",
-        },
-        {
-            name: "src",
-            optionType: "string",
-            multiple: true,
-            typeLabel: "FILE|URL|DIRECTORY",
-            description: "The file, url, or data directory to type.",
-            kind: "cli",
-            defaultOption: true,
-        },
-        {
-            name: "src-urls",
-            optionType: "string",
-            typeLabel: "FILE",
-            description: "Tracery grammar describing URLs to crawl.",
-            kind: "cli",
-        },
-    ];
-    const inference: OptionDefinition[] = Array.from(
-        mapMap(mapFromObject(inferenceFlags), (flag, name) => {
-            return {
-                name: dashedFromCamelCase(negatedInferenceFlagName(name)),
-                optionType: "boolean" as const,
-                // biome-ignore lint/style/useTemplate: <explanation>
-                description: flag.negationDescription + ".",
-                kind: "cli" as const,
-            };
-        }).values(),
-    );
-    const afterInference: OptionDefinition[] = [
-        {
-            name: "graphql-schema",
-            optionType: "string",
-            typeLabel: "FILE",
-            description: "GraphQL introspection file.",
-            kind: "cli",
-        },
-        {
-            name: "graphql-introspect",
-            optionType: "string",
-            typeLabel: "URL",
-            description: "Introspect GraphQL schema from a server.",
-            kind: "cli",
-        },
-        {
-            name: "http-method",
-            optionType: "string",
-            typeLabel: "METHOD",
-            description:
-                "HTTP method to use for the GraphQL introspection query.",
-            kind: "cli",
-        },
-        {
-            name: "http-header",
-            optionType: "string",
-            multiple: true,
-            typeLabel: "HEADER",
-            description:
-                "Header(s) to attach to all HTTP requests, including the GraphQL introspection query.",
-            kind: "cli",
-        },
-        {
-            name: "additional-schema",
-            alias: "S",
-            optionType: "string",
-            multiple: true,
-            typeLabel: "FILE",
-            description: "Register the $id's of additional JSON Schema files.",
-            kind: "cli",
-        },
-        {
-            name: "no-render",
-            optionType: "boolean",
-            description: "Don't render output.",
-            kind: "cli",
-        },
-        {
-            name: "alphabetize-properties",
-            optionType: "boolean",
-            description: "Alphabetize order of class properties.",
-            kind: "cli",
-        },
-        {
-            name: "all-properties-optional",
-            optionType: "boolean",
-            description: "Make all class properties optional.",
-            kind: "cli",
-        },
-        {
-            name: "build-markov-chain",
-            optionType: "string",
-            typeLabel: "FILE",
-            description: "Markov chain corpus filename.",
-            kind: "cli",
-        },
-        {
-            name: "quiet",
-            optionType: "boolean",
-            description: "Don't show issues in the generated code.",
-            kind: "cli",
-        },
-        {
-            name: "debug",
-            optionType: "string",
-            typeLabel: "OPTIONS or all",
-            description:
-                "Comma separated debug options: print-graph, print-reconstitution, print-gather-names, print-transformations, print-schema-resolving, print-times, provenance",
-            kind: "cli",
-        },
-        {
-            name: "telemetry",
-            optionType: "string",
-            typeLabel: "enable|disable",
-            description: "Enable anonymous telemetry to help improve quicktype",
-            kind: "cli",
-        },
-        {
-            name: "help",
-            alias: "h",
-            optionType: "boolean",
-            description: "Get some help.",
-            kind: "cli",
-        },
-        {
-            name: "version",
-            alias: "v",
-            optionType: "boolean",
-            description: "Display the version of quicktype",
-            kind: "cli",
-        },
-    ];
-    return beforeLang.concat(lang, afterLang, inference, afterInference);
-}
-
-interface ColumnDefinition {
-    name: string;
-    padding?: { left: string; right: string };
-    width?: number;
-}
-
-interface TableOptions {
-    columns: ColumnDefinition[];
-}
-
-interface UsageSection {
-    content?: string | string[];
-    header?: string;
-    hide?: string[];
-    optionList?: OptionDefinition[];
-    tableOptions?: TableOptions;
-}
-
-const tableOptionsForOptions: TableOptions = {
-    columns: [
-        {
-            name: "option",
-            width: 60,
-        },
-        {
-            name: "description",
-            width: 60,
-        },
-    ],
-};
-
-function makeSectionsBeforeRenderers(
-    targetLanguages: readonly TargetLanguage[],
-): UsageSection[] {
-    const langDisplayNames = targetLanguages
-        .map((r) => r.displayName)
-        .join(", ");
-
-    return [
-        {
-            header: "Synopsis",
-            content: [
-                `$ quicktype [${chalk.bold("--lang")} LANG] [${chalk.bold("--src-lang")} SRC_LANG] [${chalk.bold(
-                    "--out",
-                )} FILE] FILE|URL ...`,
-                "",
-                `  LANG ... ${makeLangTypeLabel(targetLanguages)}`,
-                "",
-                "SRC_LANG ... json|schema|graphql|postman|typescript",
-            ],
-        },
-        {
-            header: "Description",
-            content: `Given JSON sample data, quicktype outputs code for working with that data in ${langDisplayNames}.`,
-        },
-        {
-            header: "Options",
-            optionList: makeOptionDefinitions(targetLanguages),
-            hide: ["no-render", "build-markov-chain"],
-            tableOptions: tableOptionsForOptions,
-        },
-    ];
-}
-
-const sectionsAfterRenderers: UsageSection[] = [
-    {
-        header: "Examples",
-        content: [
-            chalk.dim("Generate C# to parse a Bitcoin API"),
-            "$ quicktype -o LatestBlock.cs https://blockchain.info/latestblock",
-            "",
-            chalk.dim(
-                "Generate Go code from a directory of samples containing:",
-            ),
-            chalk.dim(
-                `  - Foo.json
-  + Bar
-    - bar-sample-1.json
-    - bar-sample-2.json
-  - Baz.url`,
-            ),
-            "$ quicktype -l go samples",
-            "",
-            chalk.dim("Generate JSON Schema, then TypeScript"),
-            "$ quicktype -o schema.json https://blockchain.info/latestblock",
-            "$ quicktype -o bitcoin.ts --src-lang schema schema.json",
-        ],
-    },
-    {
-        content: `Learn more at ${chalk.bold("quicktype.io")}`,
-    },
-];
-
-export function parseCLIOptions(
-    argv: string[],
-    inputTargetLanguage?: TargetLanguage,
-): CLIOptions {
-    if (argv.length === 0) {
-        return inferCLIOptions({ help: true }, inputTargetLanguage);
-    }
-
-    const targetLanguages = inputTargetLanguage
-        ? [inputTargetLanguage]
-        : defaultTargetLanguages;
-    const optionDefinitions = makeOptionDefinitions(targetLanguages);
-
-    // We can only fully parse the options once we know which renderer is selected,
-    // because there are renderer-specific options.  But we only know which renderer
-    // is selected after we've parsed the options.  Hence, we parse the options
-    // twice.  This is the first parse to get the renderer:
-    const incompleteOptions = inferCLIOptions(
-        parseOptions(optionDefinitions, argv, true),
-        inputTargetLanguage,
-    );
-
-    let targetLanguage = inputTargetLanguage as TargetLanguage;
-    if (inputTargetLanguage === undefined) {
-        const languageName = isLanguageName(incompleteOptions.lang)
-            ? incompleteOptions.lang
-            : "typescript";
-        targetLanguage = getTargetLanguage(languageName);
-    }
-
-    const rendererOptionDefinitions =
-        targetLanguage.cliOptionDefinitions.actual;
-    // Use the global options as well as the renderer options from now on:
-    const allOptionDefinitions = _.concat(
-        optionDefinitions,
-        rendererOptionDefinitions,
-    );
-    // This is the parse that counts:
-    return inferCLIOptions(
-        parseOptions(allOptionDefinitions, argv, false),
-        targetLanguage,
-    );
-}
-
-// Parse the options in argv and split them into global options and renderer options,
-// according to each option definition's `renderer` field.  If `partial` is false this
-// will throw if it encounters an unknown option.
-function parseOptions(
-    definitions: OptionDefinition[],
-    argv: string[],
-    partial: boolean,
-): Partial<CLIOptions> {
-    let opts: commandLineArgs.CommandLineOptions;
-    try {
-        opts = commandLineArgs(
-            definitions.map((def) => ({
-                ...def,
-                type: def.optionType === "boolean" ? Boolean : String,
-            })),
-            { argv, partial },
-        );
-    } catch (e) {
-        assert(!partial, "Partial option parsing should not have failed");
-        return messageError("DriverCLIOptionParsingFailed", {
-            message: exceptionToString(e),
-        });
-    }
-
-    for (const k of Object.keys(opts)) {
-        if (opts[k] === null) {
-            return messageError("DriverCLIOptionParsingFailed", {
-                message: `Missing value for command line option "${k}"`,
-            });
-        }
-    }
-
-    const options: {
-        [key: string]: unknown;
-        rendererOptions: RendererOptions;
-    } = { rendererOptions: {} };
-    for (const optionDefinition of definitions) {
-        if (!hasOwnProperty(opts, optionDefinition.name)) {
-            continue;
-        }
-
-        const optionValue = opts[optionDefinition.name] as string;
-        if (optionDefinition.kind !== "cli") {
-            (
-                options.rendererOptions as Record<
-                    typeof optionDefinition.name,
-                    unknown
-                >
-            )[optionDefinition.name] = optionValue;
-        } else {
-            const k = _.lowerFirst(
-                optionDefinition.name.split("-").map(_.upperFirst).join(""),
-            );
-            options[k] = optionValue;
-        }
-    }
-
-    return options;
-}
-
-function usage(targetLanguages: readonly TargetLanguage[]): void {
-    const rendererSections: UsageSection[] = [];
-
-    for (const language of targetLanguages) {
-        const definitions = language.cliOptionDefinitions.display;
-        if (definitions.length === 0) continue;
-
-        rendererSections.push({
-            header: `Options for ${language.displayName}`,
-            optionList: definitions,
-            tableOptions: tableOptionsForOptions,
-        });
-    }
-
-    const sections = _.concat(
-        makeSectionsBeforeRenderers(targetLanguages),
-        rendererSections,
-        sectionsAfterRenderers,
-    );
-
-    console.log(getUsage(sections));
-}
-
-// Returns an array of [name, sourceURIs] pairs.
-async function getSourceURIs(
-    options: CLIOptions,
-): Promise<Array<[string, string[]]>> {
-    if (options.srcUrls !== undefined) {
-        const json = parseJSON(
-            await readFromFileOrURL(options.srcUrls, options.httpHeader),
-            "URL grammar",
-            options.srcUrls,
-        );
-        const jsonMap = urlsFromURLGrammar(json);
-        const topLevels = Object.getOwnPropertyNames(jsonMap);
-        return topLevels.map(
-            (name) => [name, jsonMap[name]] as [string, string[]],
-        );
-    }
-    if (options.src.length === 0) {
-        return [[options.topLevel, ["-"]]];
-    }
-
-    return [];
-}
-
-async function typeSourcesForURIs(
-    name: string,
-    uris: string[],
-    options: CLIOptions,
-): Promise<TypeSource[]> {
-    switch (options.srcLang) {
-        case "json":
-            return [
-                await sourceFromFileOrUrlArray(name, uris, options.httpHeader),
-            ];
-        case "schema":
-            return uris.map(
-                (uri) =>
-                    ({
-                        kind: "schema",
-                        name,
-                        uris: [uri],
-                    }) as SchemaTypeSource,
-            );
-        default:
-            return panic(
-                `typeSourceForURIs must not be called for source language ${options.srcLang}`,
-            );
-    }
-}
-
-async function getSources(options: CLIOptions): Promise<TypeSource[]> {
-    const sourceURIs = await getSourceURIs(options);
-    const sourceArrays = await Promise.all(
-        sourceURIs.map(
-            async ([name, uris]) =>
-                await typeSourcesForURIs(name, uris, options),
-        ),
-    );
-    let sources: TypeSource[] = ([] as TypeSource[]).concat(...sourceArrays);
-
-    const exists = options.src.filter(fs.existsSync);
-    const directories = exists.filter((x) => fs.lstatSync(x).isDirectory());
-
-    for (const dataDir of directories) {
-        sources = sources.concat(
-            await samplesFromDirectory(dataDir, options.httpHeader),
-        );
-    }
-
-    // Every src that's not a directory is assumed to be a file or URL
-    const filesOrUrls = options.src.filter((x) => !_.includes(directories, x));
-    if (!_.isEmpty(filesOrUrls)) {
-        sources.push(
-            ...(await typeSourcesForURIs(
-                options.topLevel,
-                filesOrUrls,
-                options,
-            )),
-        );
-    }
-
-    return sources;
-}
-
-function makeTypeScriptSource(fileNames: string[]): SchemaTypeSource {
-    return Object.assign(
-        { kind: "schema" },
-        schemaForTypeScriptSources(fileNames),
-    ) as SchemaTypeSource;
-}
-
-export function jsonInputForTargetLanguage(
-    _targetLanguage: string | TargetLanguage,
-    languages?: TargetLanguage[],
-    handleJSONRefs = false,
-): JSONInput<Readable> {
-    let targetLanguage: TargetLanguage;
-    if (typeof _targetLanguage === "string") {
-        const languageName = isLanguageName(_targetLanguage)
-            ? _targetLanguage
-            : "typescript";
-        targetLanguage = defined(languageNamed(languageName, languages));
-    } else {
-        targetLanguage = _targetLanguage;
-    }
-
-    const compressedJSON = new CompressedJSONFromStream(
-        targetLanguage.dateTimeRecognizer,
-        handleJSONRefs,
-    );
-    return new JSONInput(compressedJSON);
-}
-
-async function makeInputData(
-    sources: TypeSource[],
-    targetLanguage: TargetLanguage,
-    additionalSchemaAddresses: readonly string[],
-    handleJSONRefs: boolean,
-    httpHeaders?: string[],
-): Promise<InputData> {
-    const inputData = new InputData();
-
-    for (const source of sources) {
-        switch (source.kind) {
-            case "graphql":
-                await inputData.addSource(
-                    "graphql",
-                    source,
-                    () => new GraphQLInput(),
-                );
-                break;
-            case "json":
-                await inputData.addSource("json", source, () =>
-                    jsonInputForTargetLanguage(
-                        targetLanguage,
-                        undefined,
-                        handleJSONRefs,
-                    ),
-                );
-                break;
-            case "schema":
-                await inputData.addSource(
-                    "schema",
-                    source,
-                    () =>
-                        new JSONSchemaInput(
-                            new FetchingJSONSchemaStore(httpHeaders),
-                            [],
-                            additionalSchemaAddresses,
-                        ),
-                );
-                break;
-            default:
-                return assertNever(source);
-        }
-    }
-
-    return inputData;
-}
-
-function stringSourceDataToStreamSourceData(
-    src: JSONSourceData<string>,
-): JSONSourceData<Readable> {
-    return {
-        name: src.name,
-        description: src.description,
-        samples: src.samples.map(
-            (sample) => stringToStream(sample) as Readable,
-        ),
-    };
-}
-
-export async function makeQuicktypeOptions(
-    options: CLIOptions,
-    targetLanguages?: TargetLanguage[],
-): Promise<Partial<Options> | undefined> {
-    if (options.help) {
-        usage(targetLanguages ?? defaultTargetLanguages);
-        return undefined;
-    }
-
-    if (options.version) {
-        console.log(`quicktype version ${packageJSON.version}`);
-        console.log("Visit quicktype.io for more info.");
-        return undefined;
-    }
-
-    if (options.buildMarkovChain !== undefined) {
-        const contents = fs.readFileSync(options.buildMarkovChain).toString();
-        const lines = contents.split("\n");
-        const mc = trainMarkovChain(lines, 3);
-        console.log(JSON.stringify(mc));
-        return undefined;
-    }
-
-    let sources: TypeSource[] = [];
-    let leadingComments: string[] | undefined = undefined;
-    let fixedTopLevels = false;
-    switch (options.srcLang) {
-        case "graphql": {
-            let schemaString: string | undefined = undefined;
-            let wroteSchemaToFile = false;
-            if (options.graphqlIntrospect !== undefined) {
-                schemaString = await introspectServer(
-                    options.graphqlIntrospect,
-                    withDefault(options.httpMethod, "POST"),
-                    withDefault<string[]>(options.httpHeader, []),
-                );
-                if (options.graphqlSchema !== undefined) {
-                    fs.writeFileSync(options.graphqlSchema, schemaString);
-                    wroteSchemaToFile = true;
-                }
-            }
-
-            const numSources = options.src.length;
-            if (numSources !== 1) {
-                if (wroteSchemaToFile) {
-                    // We're done.
-                    return undefined;
-                }
-
-                if (numSources === 0) {
-                    if (schemaString !== undefined) {
-                        console.log(schemaString);
-                        return undefined;
-                    }
-
-                    return messageError("DriverNoGraphQLQueryGiven", {});
-                }
-            }
-
-            const gqlSources: GraphQLTypeSource[] = [];
-            for (const queryFile of options.src) {
-                let schemaFileName: string | undefined = undefined;
-                if (schemaString === undefined) {
-                    schemaFileName = defined(options.graphqlSchema);
-                    schemaString = fs.readFileSync(schemaFileName, "utf8");
-                }
-
-                const schema = parseJSON(
-                    schemaString,
-                    "GraphQL schema",
-                    schemaFileName,
-                );
-                const query = await getStream(
-                    await readableFromFileOrURL(queryFile, options.httpHeader),
-                );
-                const name =
-                    numSources === 1
-                        ? options.topLevel
-                        : typeNameFromFilename(queryFile);
-                gqlSources.push({ kind: "graphql", name, schema, query });
-            }
-
-            sources = gqlSources;
-            break;
-        }
-        case "json":
-        case "schema":
-            sources = await getSources(options);
-            break;
-        case "typescript":
-            sources = [makeTypeScriptSource(options.src)];
-            break;
-        case "postman":
-            for (const collectionFile of options.src) {
-                const collectionJSON = fs.readFileSync(collectionFile, "utf8");
-                const { sources: postmanSources, description } =
-                    sourcesFromPostmanCollection(
-                        collectionJSON,
-                        collectionFile,
-                    );
-                for (const src of postmanSources) {
-                    sources.push(
-                        Object.assign(
-                            { kind: "json" },
-                            stringSourceDataToStreamSourceData(src),
-                        ) as JSONTypeSource,
-                    );
-                }
-
-                if (postmanSources.length > 1) {
-                    fixedTopLevels = true;
-                }
-
-                if (description !== undefined) {
-                    leadingComments = wordWrap(description).split("\n");
-                }
-            }
-
-            break;
-        default:
-            return messageError("DriverUnknownSourceLanguage", {
-                lang: options.srcLang,
-            });
-    }
-
-    const components = definedMap(options.debug, (d) => d.split(","));
-    const debugAll = components?.includes("all");
-    let debugPrintGraph = debugAll;
-    let checkProvenance = debugAll;
-    let debugPrintReconstitution = debugAll;
-    let debugPrintGatherNames = debugAll;
-    let debugPrintTransformations = debugAll;
-    let debugPrintSchemaResolving = debugAll;
-    let debugPrintTimes = debugAll;
-    if (components !== undefined) {
-        for (let component of components) {
-            component = component.trim();
-            if (component === "print-graph") {
-                debugPrintGraph = true;
-            } else if (component === "print-reconstitution") {
-                debugPrintReconstitution = true;
-            } else if (component === "print-gather-names") {
-                debugPrintGatherNames = true;
-            } else if (component === "print-transformations") {
-                debugPrintTransformations = true;
-            } else if (component === "print-times") {
-                debugPrintTimes = true;
-            } else if (component === "print-schema-resolving") {
-                debugPrintSchemaResolving = true;
-            } else if (component === "provenance") {
-                checkProvenance = true;
-            } else if (component !== "all") {
-                return messageError("DriverUnknownDebugOption", {
-                    option: component,
-                });
-            }
-        }
-    }
-
-    if (!isLanguageName(options.lang)) {
-        return messageError("DriverUnknownOutputLanguage", {
-            lang: options.lang,
-        });
-    }
-
-    const lang = languageNamed(options.lang, targetLanguages);
-
-    const quicktypeOptions: Partial<Options> = {
-        lang,
-        alphabetizeProperties: options.alphabetizeProperties,
-        allPropertiesOptional: options.allPropertiesOptional,
-        fixedTopLevels,
-        noRender: options.noRender,
-        rendererOptions: options.rendererOptions,
-        leadingComments,
-        outputFilename: definedMap(options.out, path.basename),
-        debugPrintGraph,
-        checkProvenance,
-        debugPrintReconstitution,
-        debugPrintGatherNames,
-        debugPrintTransformations,
-        debugPrintSchemaResolving,
-        debugPrintTimes,
-    };
-    for (const flagName of inferenceFlagNames) {
-        const cliName = negatedInferenceFlagName(flagName);
-        const v = options[cliName];
-        if (typeof v === "boolean") {
-            quicktypeOptions[flagName] = !v;
-        } else {
-            quicktypeOptions[flagName] = true;
-        }
-    }
-
-    quicktypeOptions.inputData = await makeInputData(
-        sources,
-        lang,
-        options.additionalSchema,
-        quicktypeOptions.ignoreJsonRefs !== true,
-        options.httpHeader,
-    );
-
-    return quicktypeOptions;
-}
->>>>>>> 66bcaeed
+export type { CLIOptions };
 
 export function writeOutput(
     cliOptions: CLIOptions,
