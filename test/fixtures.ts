--- conflicted
+++ resolved
@@ -808,11 +808,7 @@
     new JSONFixture(languages.FlowLanguage),
     new JSONFixture(languages.JavaScriptLanguage),
     new JSONFixture(languages.KotlinLanguage),
-<<<<<<< HEAD
-  new JSONFixture(languages.Scala3Language),
-=======
     new JSONFixture(languages.Scala3Language),
->>>>>>> d94599b3
     new JSONFixture(languages.KotlinJacksonLanguage, "kotlin-jackson"),
     new JSONFixture(languages.DartLanguage),
     new JSONFixture(languages.PikeLanguage),
