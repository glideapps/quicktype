import * as process from "process";
// @ts-ignore
import { RendererOptions } from "../dist/quicktype-core/Run";

const easySampleJSONs = ["bitcoin-block.json", "pokedex.json", "simple-object.json", "getting-started.json"];

export type LanguageFeature =
    | "enum"
    | "union"
    | "no-defaults"
    | "strict-optional"
    | "date-time"
    | "integer-string"
    | "bool-string"
    | "uuid"
    | "minmax"
    | "minmaxlength"
    | "pattern";

export interface Language {
    name: string;
    base: string;
    setupCommand?: string;
    compileCommand?: string;
    runCommand?: (sample: string) => string;
    copyInput?: boolean;
    diffViaSchema: boolean;
    skipDiffViaSchema: string[];
    allowMissingNull: boolean;
    features: LanguageFeature[];
    output: string;
    topLevel: string;
    skipJSON?: string[];
    includeJSON?: string[];
    skipMiscJSON: boolean;
    skipSchema: string[];
    rendererOptions: RendererOptions;
    quickTestRendererOptions: (RendererOptions | [string, RendererOptions])[];
    sourceFiles?: string[];
}

export const CSharpLanguage: Language = {
    name: "csharp",
    base: "test/fixtures/csharp",
    // https://github.com/dotnet/cli/issues/1582
    setupCommand: "dotnet restore -p:CheckEolTargetFramework=false --no-cache",
    runCommand(sample: string) {
        return `dotnet run -p:CheckEolTargetFramework=false -- "${sample}"`;
    },
    diffViaSchema: true,
    skipDiffViaSchema: ["34702.json", "437e7.json"],
    allowMissingNull: false,
    features: ["enum", "union", "no-defaults", "strict-optional", "date-time", "integer-string", "bool-string", "uuid"],
    output: "QuickType.cs",
    topLevel: "TopLevel",
    skipJSON: [
        "nbl-stats.json", // See issue #823
        "empty-enum.json", // https://github.com/JamesNK/Newtonsoft.Json/issues/1687
        "31189.json" // JSON.NET doesn't accept year 0000 as 1BC, though it should
    ],
    skipMiscJSON: false,
    skipSchema: [
        "top-level-enum.schema" // The code we generate for top-level enums is incompatible with the driver
    ],
    rendererOptions: { "check-required": "true" },
    quickTestRendererOptions: [
        { "array-type": "list" },
        { "csharp-version": "5" },
        { density: "dense" },
        { "number-type": "decimal" },
        { "any-type": "dynamic" }
    ],
    sourceFiles: ["src/language/CSharp.ts"]
};

export const CSharpLanguageSystemTextJson: Language = {
    name: "csharp",
    base: "test/fixtures/csharp-SystemTextJson",
    // https://github.com/dotnet/cli/issues/1582
    setupCommand: "dotnet restore --no-cache",
    runCommand(sample: string) {
        return `dotnet run -- "${sample}"`;
    },
    diffViaSchema: true,
    skipDiffViaSchema: ["34702.json", "437e7.json"],
    allowMissingNull: false,
    features: ["enum", "union", "no-defaults", "strict-optional", "date-time", "integer-string", "bool-string", "uuid"],
    output: "QuickType.cs",
    topLevel: "TopLevel",
    skipJSON: [
        "31189.json" // .NET doesn't accept year 0000 as 1BC, though it should
    ],
    skipMiscJSON: false,
    skipSchema: [
        "top-level-enum.schema" // The code we generate for top-level enums is incompatible with the driver
    ],
    rendererOptions: { "check-required": "true", framework: "SystemTextJson" },
    quickTestRendererOptions: [
        { "array-type": "list" },
        { "csharp-version": "6" },
        { density: "dense" },
        { "number-type": "decimal" },
        { "any-type": "dynamic" }
    ],
    sourceFiles: ["src/language/CSharp.ts"]
};

export const JavaLanguage: Language = {
    name: "java",
    base: "test/fixtures/java",
    setupCommand: "mvn package",
    compileCommand: "mvn package",
    runCommand(sample: string) {
        return `java -cp target/QuickTypeTest-1.0-SNAPSHOT.jar io.quicktype.App "${sample}"`;
    },
    // FIXME: implement comparing multiple files
    diffViaSchema: false,
    skipDiffViaSchema: [],
    allowMissingNull: false,
    features: ["enum", "union", "uuid"],
    output: "src/main/java/io/quicktype/TopLevel.java",
    topLevel: "TopLevel",
    skipJSON: ["identifiers.json", "simple-identifiers.json", "nst-test-suite.json"],
    skipMiscJSON: false,
    skipSchema: ["keyword-unions.schema"], // generates classes with names that are case-insensitively equal
    rendererOptions: {},
    quickTestRendererOptions: [{ "array-type": "list" }],
    sourceFiles: ["src/language/Java.ts"]
};

export const JavaLanguageWithLegacyDateTime: Language = {
    ...JavaLanguage,
    skipSchema: [
        ...JavaLanguage.skipSchema,
        "date-time.schema" // Expects less strict serialization.
    ],
    skipJSON: [
        ...(JavaLanguage.skipJSON !== undefined ? JavaLanguage.skipJSON : []),
        "0a358.json", // Expects less strict serialization (optional milliseconds).
        "337ed.json" // Expects less strict serialization (optional milliseconds).
    ],
    skipMiscJSON: true, // Handles edge cases differently and does not allow optional milliseconds.
    rendererOptions: { "datetime-provider": "legacy" },
    quickTestRendererOptions: [{ "array-type": "list" }]
};

export const JavaLanguageWithLombok: Language = {
    ...JavaLanguage,
    base: "test/fixtures/java-lombok",
    quickTestRendererOptions: [{ "array-type": "list", lombok: "true" }]
};

export const PythonLanguage: Language = {
    name: "python",
    base: "test/fixtures/python",
    compileCommand: "mypy quicktype.py",
    runCommand(sample: string) {
        return `./run.sh main.py "${sample}"`;
    },
    diffViaSchema: true,
    skipDiffViaSchema: [
        "keywords.json",
        "0cffa.json",
        "127a1.json",
        "26b49.json",
        "34702.json",
        "7681c.json",
        "c3303.json",
        "e8b04.json",
        "f6a65.json"
    ],
    allowMissingNull: true,
    features: ["enum", "union", "no-defaults", "date-time", "integer-string", "bool-string", "uuid"],
    output: "quicktype.py",
    topLevel: "TopLevel",
    skipJSON: [
        "31189.json" // year 0 is out of range
    ],
    skipMiscJSON: false,
    skipSchema: [
        "keyword-unions.schema" // Requires more than 255 arguments
    ],
    rendererOptions: {},
    quickTestRendererOptions: [{ "python-version": "3.5" }],
    sourceFiles: ["src/language/Python.ts"]
};

export const RustLanguage: Language = {
    name: "rust",
    base: "test/fixtures/rust",
    runCommand(sample: string) {
        return `RUST_THREADS=1 cargo run --jobs 1 -- "${sample}"`;
    },
    diffViaSchema: true,
    skipDiffViaSchema: [
        "bug427.json",
        "keywords.json",
        "recursive.json",
        "github-events.json",
        "nst-test-suite.json",
        "0a91a.json",
        "0cffa.json",
        "127a1.json",
        "26b49.json",
        "34702.json",
        "7681c.json",
        "76ae1.json",
        "af2d1.json",
        "c3303.json",
        "e8b04.json",
        "f6a65.json"
    ],
    allowMissingNull: false,
    features: ["enum", "union", "no-defaults"],
    output: "module_under_test.rs",
    topLevel: "TopLevel",
    skipJSON: [],
    skipSchema: [],
    skipMiscJSON: false,
    rendererOptions: {},
    quickTestRendererOptions: [
        { density: "dense" },
        { visibility: "crate" },
        { visibility: "private" },
        { visibility: "public" }
    ],
    sourceFiles: ["src/language/Rust.ts"]
};

export const CrystalLanguage: Language = {
    name: "crystal",
    base: "test/fixtures/crystal",
    compileCommand: "crystal build -o quicktype main.cr",
    runCommand(sample: string) {
        return `./quicktype "${sample}"`;
    },
    diffViaSchema: false,
    skipDiffViaSchema: [],
    allowMissingNull: true,
    features: ["enum", "union", "no-defaults"],
    output: "TopLevel.cr",
    topLevel: "TopLevel",
    skipJSON: [
        "blns-object.json",
        "identifiers.json",
        "simple-identifiers.json",
        "bug427.json",
        "nst-test-suite.json",
        "34702.json",
        "34702.json",
        "4961a.json",
        "32431.json",
        "68c30.json",
        "e8b04.json"
    ],
    skipSchema: [
        // Crystal does not handle enum mapping
        "enum.schema",
        // Crystal does not support top-level primitives
        "top-level-enum.schema",
        "keyword-unions.schema"
    ],
    skipMiscJSON: false,
    rendererOptions: {},
    quickTestRendererOptions: [],
    sourceFiles: ["src/language/Crystal.ts"]
};

export const RubyLanguage: Language = {
    name: "ruby",
    base: "test/fixtures/ruby",
    setupCommand: "bundle install",
    compileCommand: "true",
    runCommand(sample: string) {
        return `bundle exec main.rb "${sample}"`;
    },
    diffViaSchema: true,
    skipDiffViaSchema: [
        "keywords.json",
        "nst-test-suite.json",
        "recursive.json",
        "combinations3.json",
        "bug427.json",
        "bug863.json",
        "kitchen-sink.json",
        "github-events.json",
        "nbl-stats.json",
        "reddit.json",
        "00c36.json",
        "050b0.json",
        "06bee.json",
        "07c75.json",
        "0a91a.json",
        "10be4.json",
        "27332.json",
        "29f47.json",
        "2df80.json",
        "3536b.json",
        "34702.json",
        "33d2e.json",
        "43970.json",
        "4a455.json",
        "570ec.json",
        "4d6fb.json",
        "66121.json",
        "65dec.json",
        "6eb00.json",
        "6de06.json",
        "7fbfb.json",
        "76ae1.json",
        "8592b.json",
        "9847b.json",
        "9a503.json",
        "996bd.json",
        "9eed5.json",
        "ad8be.json",
        "ae7f0.json",
        "af2d1.json",
        "b4865.json",
        "be234.json",
        "c8c7e.json",
        "cda6c.json",
        "dc44f.json",
        "dd1ce.json",
        "e53b5.json",
        "f22f5.json",
        "f3139.json",
        "e8b04.json"
    ],
    allowMissingNull: true,
    features: ["enum", "union", "no-defaults"],
    output: "TopLevel.rb",
    topLevel: "TopLevel",
    skipJSON: [
        // Chokes on { "1": "one" } because _[0-9]+ is reserved in ruby
        "blns-object.json",
        // Ruby union code does not work with new Dry
        // can't convert Symbol into Hash (Dry::Types::CoercionError)
        "bug863.json",
        "combinations1.json",
        "combinations2.json",
        "combinations3.json",
        "combinations4.json",
        "nst-test-suite.json",
        "optional-union.json",
        "union-constructor-clash.json",
        "unions.json",
        "nbl-stats.json",
        "kitchen-sink.json"
    ],
    skipSchema: [
        // We don't generate a convenience method for top-level enums
        "top-level-enum.schema"
    ],
    skipMiscJSON: false,
    rendererOptions: {},
    quickTestRendererOptions: [["pokedex.json", { namespace: "QuickType" }]],
    sourceFiles: ["src/language/ruby/index.ts"]
};

export const GoLanguage: Language = {
    name: "golang",
    base: "test/fixtures/golang",
    runCommand(sample: string) {
        return `go run main.go quicktype.go < "${sample}"`;
    },
    diffViaSchema: true,
    skipDiffViaSchema: [
        "bug427.json",
        "nbl-stats.json",
        "0e0c2.json",
        "2df80.json",
        "337ed.json",
        "34702.json",
        "7eb30.json",
        "e8b04.json"
    ],
    allowMissingNull: false,
    features: ["union"],
    output: "quicktype.go",
    topLevel: "TopLevel",
    skipJSON: [
        "identifiers.json",
        "simple-identifiers.json",
        "blns-object.json",
        "nst-test-suite.json",
        // can't differenciate empty array and nothing for optional empty array
        // (omitempty).
        "github-events.json"
    ],
    skipMiscJSON: false,
    skipSchema: [
        // can't differenciate empty array and nothing for optional empty array
        // (omitempty).
        "postman-collection.schema"
    ],
    rendererOptions: {},
    quickTestRendererOptions: [],
    sourceFiles: ["src/language/Golang.ts"]
};

export const CJSONLanguage: Language = {
    name: "cjson",
    base: "test/fixtures/cjson",
    setupCommand:
        "curl -o cJSON.c https://raw.githubusercontent.com/DaveGamble/cJSON/v1.7.15/cJSON.c && curl -o cJSON.h https://raw.githubusercontent.com/DaveGamble/cJSON/v1.7.15/cJSON.h && curl -o list.h https://raw.githubusercontent.com/joelguittet/c-list/master/include/list.h && curl -o list.c https://raw.githubusercontent.com/joelguittet/c-list/master/src/list.c && curl -o hashtable.h https://raw.githubusercontent.com/joelguittet/c-hashtable/master/include/hashtable.h && curl -o hashtable.c https://raw.githubusercontent.com/joelguittet/c-hashtable/master/src/hashtable.c",
    compileCommand: "gcc -O0 -o quicktype -I. cJSON.c hashtable.c list.c main.c -lpthread",
    runCommand(sample: string) {
        return `valgrind --leak-check=full --show-leak-kinds=all --track-origins=yes --error-exitcode=1 ./quicktype "${sample}"`;
    },
    diffViaSchema: true,
    skipDiffViaSchema: [
        /* Enum constants are different when generating with schema */
        "34702.json",
        /* Member names are different when generating with schema */
        "0a91a.json",
        "7f568.json",
        "e8b04.json",
        "fcca3.json",
        "bug427.json",
        "github-events.json",
        "keywords.json"
    ],
    allowMissingNull: false,
    features: ["minmax", "minmaxlength", "pattern", "enum", "union", "no-defaults"],
    output: "TopLevel.h",
    topLevel: "TopLevel",
    skipJSON: [
        /* Line feed in identifiers is not supported */
        "identifiers.json",
        /* Quote in identifier is not supported */
        "blns-object.json",
        "simple-identifiers.json",
        /* cJSON is not able to parse input with special characters */
        "nst-test-suite.json",
        /* Union with no name in nullable Array in Array is not supported */
        "combinations1.json",
        "combinations3.json",
        /* Map in Array in TopLevel is not supported (for the current implementation, can be added later, need recursivity) */
        "combinations2.json",
        /* Array in Array in Union is not supported (for the current implementation, can be added later, need recursivity) */
        "combinations4.json"
    ],
    skipMiscJSON: false,
    skipSchema: [
        /* Member names are different when generating with schema */
        "vega-lite.schema",
        /* Enum as TopLevel is not supported */
        "top-level-enum.schema",
        /* Union with Number and Integer are not supported */
        "integer-float-union.schema",
        /* Enum with invalid values are not checked (for the current implementation, can be added later, should abord parsing and return NULL) */
        "enum.schema",
        /* Union, Map and Arrays with invalid types are not checked (for the current implementation, can be added later, should abord parsing and return NULL) */
        "class-with-additional.schema",
        "go-schema-pattern-properties.schema",
        "multi-type-enum.schema",
        /* Class elements with invalid type are not checked (for the current implementation, can be added later, should abord parsing and return NULL) */
        "class-map-union.schema",
        /* Constraints (min/max and regex) are not supported (for the current implementation, can be added later, should abord parsing and return NULL) */
        "minmaxlength.schema",
        "minmax.schema",
        "pattern.schema",
        /* Required properties absent are not checked (for the current implementation, can be added later, should abord parsing and return NULL) */
        "intersection.schema",
        "required.schema",
        /* Pure Any type not supported (for the current implementation, can be added later, should manage a callback to provide the final application a way to handle it at parsing and creation of cJSON) */
        "any.schema",
        "direct-union.schema",
        "optional-any.schema",
        "required-non-properties.schema",
        /* Other cases not supported */
        "implicit-class-array-union.schema"
    ],
    rendererOptions: {},
    quickTestRendererOptions: [{ "source-style": "single-source" }],
    sourceFiles: ["src/language/CJSON.ts"]
};

export const CPlusPlusLanguage: Language = {
    name: "cplusplus",
    base: "test/fixtures/cplusplus",
    setupCommand:
        "curl -o json.hpp https://raw.githubusercontent.com/nlohmann/json/87df1d6708915ffbfa26a051ad7562ecc22e5579/src/json.hpp",
    compileCommand: "g++ -O0 -o quicktype -std=c++17 main.cpp",
    runCommand(sample: string) {
        return `./quicktype "${sample}"`;
    },
    diffViaSchema: true,
    skipDiffViaSchema: [
        "github-events.json",
        "bug427.json",
        "keywords.json",
        "0a91a.json",
        "0cffa.json",
        "127a1.json",
        "26b49.json",
        "34702.json",
        "7681c.json",
        "7f568.json",
        "c3303.json",
        "e8b04.json",
        "f6a65.json",
        "fcca3.json"
    ],
    allowMissingNull: false,
    features: ["minmax", "minmaxlength", "pattern", "enum", "union", "no-defaults"],
    output: "TopLevel.hpp",
    topLevel: "TopLevel",
    skipJSON: [
        // fails on a string containing null
        "nst-test-suite.json",
        // compiler error I don't want to figure out right now
        "nbl-stats.json",
        // uses too much memory compiling
        "combinations.json",
        "combinations1.json",
        "combinations2.json",
        "combinations3.json",
        "combinations4.json"
    ],
    skipMiscJSON: false,
    skipSchema: [
        // uses too much memory
        "keyword-unions.schema"
    ],
    rendererOptions: {},
    quickTestRendererOptions: [
        { unions: "indirection" },
        { "source-style": "multi-source" },
        { "code-format": "with-struct" },
        { wstring: "use-wstring" },
        { "const-style": "east-const" },
        { boost: "false" }
    ],
    sourceFiles: ["src/language/CPlusPlus.ts"]
};

export const ElmLanguage: Language = {
    name: "elm",
    base: "test/fixtures/elm",
    setupCommand: "rm -rf elm-stuff/build-artifacts && elm-make --yes",
    compileCommand:
        process.env.CI === "true"
            ? "sysconfcpus -n 1 elm-make Main.elm QuickType.elm --output elm.js"
            : "elm-make Main.elm QuickType.elm --output elm.js",
    runCommand(sample: string) {
        return `node ./runner.js "${sample}"`;
    },
    diffViaSchema: true,
    skipDiffViaSchema: [
        "bug863.json",
        "reddit.json",
        "github-events.json",
        "nbl-stats.json",
        "0a91a.json",
        "0cffa.json",
        "0e0c2.json",
        "127a1.json",
        "29f47.json",
        "2df80.json",
        "27332.json",
        "32431.json",
        "337ed.json",
        "34702.json",
        "4a455.json",
        "6de06.json",
        "76ae1.json",
        "7eb30.json",
        "7681c.json",
        "ae9ca.json",
        "af2d1.json",
        "be234.json",
        "c3303.json",
        "e8b04.json",
        "f6a65.json"
    ],
    allowMissingNull: false,
    features: ["enum", "union", "no-defaults"],
    output: "QuickType.elm",
    topLevel: "QuickType",
    skipJSON: [
        "identifiers.json",
        "simple-identifiers.json",
        "blns-object.json",
        "recursive.json",
        "direct-recursive.json",
        "bug427.json",
        "bug790.json",
        "list.json",
        "nst-test-suite.json",
        "keywords.json" // stack overflow
    ],
    skipMiscJSON: false,
    skipSchema: [
        "constructor.schema", // can't handle "constructor" property
        "union-list.schema", // recursion
        "list.schema", // recursion
        "ref-remote.schema", // recursion
        "mutually-recursive.schema", // recursion
        "postman-collection.schema", // recursion
        "vega-lite.schema", // recursion
        "simple-ref.schema", // recursion
        "keyword-unions.schema" // can't handle "hasOwnProperty" for some reason
    ],
    rendererOptions: {},
    quickTestRendererOptions: [{ "array-type": "list" }],
    sourceFiles: ["src/language/Elm.ts"]
};

export const SwiftLanguage: Language = {
    name: "swift",
    base: "test/fixtures/swift",
    compileCommand: `swiftc -o quicktype main.swift quicktype.swift`,
    runCommand(sample: string) {
        return `./quicktype "${sample}"`;
    },
    diffViaSchema: true,
    skipDiffViaSchema: [
        "bug427.json",
        "github-events.json",
        "keywords.json",
        "0a358.json", // date-time issues
        "0a91a.json",
        "0cffa.json", // date-time issues
        "127a1.json", // date-time issues
        "26b49.json", // date-time issues
        "26c9c.json", // uri/string confusion
        "32d5c.json", // date-time issues
        "337ed.json",
        "34702.json",
        "437e7.json", // date-time issues
        "54d32.json", // date-time issues
        "5eae5.json", // date-time issues
        "7681c.json", // date-time issues
        "77392.json", // date-time issues
        "7f568.json",
        "734ad.json",
        "76ae1.json",
        "80aff.json", // date-time issues
        "9ac3b.json", // date-time issues
        "a0496.json", // date-time issues
        "b4865.json", // date-time issues
        "c3303.json", // date-time issues
        "c8c7e.json",
        "d23d5.json", // date-time issues
        "e0ac7.json", // date-time issues
        "e53b5.json",
        "e8b04.json",
        "f6a65.json", // date-time issues
        "fcca3.json",
        "f82d9.json",
        "bug863.json" // Unable to resolve reserved keyword use, "description"
    ],
    allowMissingNull: true,
    features: ["enum", "union", "no-defaults", "date-time"],
    output: "quicktype.swift",
    topLevel: "TopLevel",
    skipJSON: [
        // Swift only supports top-level arrays and objects
        "no-classes.json",
        // This at least is keeping blns-object from working: https://bugs.swift.org/browse/SR-6314
        "blns-object.json",
        // Doesn't seem to work on Linux, works on MacOS
        "nst-test-suite.json",
        "null-safe.json"
    ],
    skipMiscJSON: false,
    skipSchema: [
        // The code we generate for top-level enums is incompatible with the driver
        "top-level-enum.schema",
        // This works on macOS, but on Linux one of the failure test cases doesn't fail
        "implicit-class-array-union.schema",
        "required.schema",
        "multi-type-enum.schema",
        "intersection.schema",
        "go-schema-pattern-properties.schema",
        "enum.schema",
        "date-time.schema",
        "class-with-additional.schema",
        "class-map-union.schema",
        "vega-lite.schema"
    ],
    rendererOptions: { "support-linux": "true" },
    quickTestRendererOptions: [
        { "support-linux": "false" },
        { "struct-or-class": "class" },
        { density: "dense" },
        { density: "normal" },
        { "access-level": "internal" },
        { "access-level": "public" },
        { protocol: "equatable" },
        ["simple-object.json", { protocol: "hashable" }]
    ],
    sourceFiles: ["src/language/Swift.ts"]
};

export const ObjectiveCLanguage: Language = {
    name: "objective-c",
    base: "test/fixtures/objective-c",
    compileCommand: `clang -Werror -framework Foundation *.m -o test`,
    runCommand(sample: string) {
        return `cp "${sample}" sample.json && ./test sample.json`;
    },
    diffViaSchema: false,
    skipDiffViaSchema: [],
    allowMissingNull: true,
    features: ["enum", "no-defaults"],
    output: "QTTopLevel.m",
    topLevel: "QTTopLevel",
    skipJSON: [
        // Almost all strings work except any containing \u001b
        // See https://goo.gl/L8HfUP
        "blns-object.json",
        // NSJSONSerialization can read but not write top-level primitives
        "no-classes.json",
        // TODO
        "combinations.json",
        "combinations1.json",
        // Needs to distinguish between optional and null properties
        "optional-union.json",
        // Compile error
        "nst-test-suite.json",
        // Could not convert JSON to model: Error Domain=JSONSerialization Code=-1 "(null)" UserInfo={exception=-[NSNull countByEnumeratingWithState:objects:count:]: unrecognized selector sent to instance 0x7fff807b6ea0}
        "combinations2.json",
        "combinations3.json",
        "combinations4.json"
    ],
    skipMiscJSON: false,
    skipSchema: [],
    rendererOptions: { functions: "true" },
    quickTestRendererOptions: [],
    sourceFiles: ["src/language/Objective-C.ts"]
};

export const TypeScriptLanguage: Language = {
    name: "typescript",
    base: "test/fixtures/typescript",
    runCommand(sample: string) {
        // We have to unset TS_NODE_PROJECT because it gets set on the workers
        // to the root test/tsconfig.json
        return `TS_NODE_PROJECT= ts-node main.ts \"${sample}\"`;
    },
    diffViaSchema: true,
    skipDiffViaSchema: [
        "bug427.json",
        "bug863.json",
        "kitchen-sink.json",
        "nbl-stats.json",
        "nst-test-suite.json",
        "00c36.json",
        "2df80.json",
        "34702.json",
        "76ae1.json",
        "7fbfb.json",
        "c8c7e.json",
        "cda6c.json",
        "e53b5.json",
        "e8b04.json"
    ],
    allowMissingNull: false,
    features: ["enum", "union", "no-defaults", "strict-optional", "date-time"],
    output: "TopLevel.ts",
    topLevel: "TopLevel",
    skipJSON: [
        "7681c.json" // year 0 is out of range
    ],
    skipMiscJSON: false,
    skipSchema: ["keyword-unions.schema"], // can't handle "constructor" property
    rendererOptions: { "explicit-unions": "yes" },
    quickTestRendererOptions: [
        { "runtime-typecheck": "false" },
        { "runtime-typecheck-ignore-unknown-properties": "true" },
        { "nice-property-names": "true" },
        { "declare-unions": "true" },
        ["pokedex.json", { "prefer-types": "true" }],
        { "acronym-style": "pascal" },
        { converters: "all-objects" }
    ],
    sourceFiles: ["src/language/TypeScript.ts"]
};

export const JavaScriptLanguage: Language = {
    name: "javascript",
    base: "test/fixtures/javascript",
    runCommand(sample: string) {
        return `node main.js \"${sample}\"`;
    },
    // FIXME: enable once TypeScript supports unions
    diffViaSchema: false,
    skipDiffViaSchema: [],
    allowMissingNull: false,
    features: ["enum", "union", "no-defaults", "strict-optional", "date-time"],
    output: "TopLevel.js",
    topLevel: "TopLevel",
    skipJSON: [
        "7681c.json" // year 0 is out of range
    ],
    skipMiscJSON: false,
    skipSchema: ["keyword-unions.schema"], // can't handle "constructor" property
    rendererOptions: {},
    quickTestRendererOptions: [
        { "runtime-typecheck": "false" },
        { "runtime-typecheck-ignore-unknown-properties": "true" },
        { converters: "top-level" }
    ],
    sourceFiles: ["src/language/JavaScript.ts"]
};

export const JavaScriptPropTypesLanguage: Language = {
    name: "javascript-prop-types",
    base: "test/fixtures/javascript-prop-types",
    setupCommand: "npm install",
    runCommand(sample: string) {
        return `node main.js \"${sample}\"`;
    },
    copyInput: true,
    diffViaSchema: false,
    skipDiffViaSchema: [],
    allowMissingNull: false,
    features: ["enum", "union", "no-defaults", "strict-optional", "date-time"],
    output: "toplevel.js",
    topLevel: "TopLevel",
    skipJSON: [
        "ed095.json",
        "bug790.json", // renderer does not support recursion
        "recursive.json", // renderer does not support recursion
        "spotify-album.json", // renderer does not support recursion
        "76ae1.json" // renderer does not support recursion
    ],
    skipSchema: [],
    skipMiscJSON: false,
    rendererOptions: { "module-system": "es6" },
    quickTestRendererOptions: [
        { "runtime-typecheck": "false" },
        { "runtime-typecheck-ignore-unknown-properties": "true" },
        { converters: "top-level" }
    ],
    sourceFiles: ["src/Language/JavaScriptPropTypes.ts"]
};

export const FlowLanguage: Language = {
    name: "flow",
    base: "test/fixtures/flow",
    runCommand(sample: string) {
        return `flow check 1>&2 && flow-node main.js \"${sample}\"`;
    },
    diffViaSchema: false,
    skipDiffViaSchema: [],
    allowMissingNull: false,
    features: ["enum", "union", "no-defaults", "strict-optional"],
    output: "TopLevel.js",
    topLevel: "TopLevel",
    skipJSON: [
        "7681c.json" // year 0 is out of range
    ],
    skipMiscJSON: false,
    skipSchema: [
        "keyword-unions.schema" // can't handle "constructor" property
    ],
    rendererOptions: { "explicit-unions": "yes" },
    quickTestRendererOptions: [
        { "runtime-typecheck": "false" },
        { "runtime-typecheck-ignore-unknown-properties": "true" },
        { "nice-property-names": "true" },
        { "declare-unions": "true" }
    ],
    sourceFiles: ["src/language/Flow.ts"]
};

export const Scala3Language: Language = {
    name: "scala3",
    base: "test/fixtures/scala3",
    runCommand(sample: string) {
        return `cp "${sample}" sample.json && ./run.sh`;
    },
    diffViaSchema: true,
    skipDiffViaSchema: ["bug427.json", "keywords.json"],
    allowMissingNull: true,
    features: ["enum", "union", "no-defaults"],
    output: "TopLevel.scala",
    topLevel: "TopLevel",
    skipJSON: [
        // These tests have "_" as a param name. Scala can't do this?
        "blns-object.json",
        "identifiers.json",
        "simple-identifiers.json",
        "keywords.json",

        // these actually work as far as I can tell, but seem to fail because properties are sorted differently
        // I don't think they fail... but I can't figure out sorting so hey ho let's skip them
        "github-events.json",
        "0a358.json",
        "0a91a.json",
        "34702.json",
        "76ae1.json",
        "af2d1.json",
        "bug427.json",
        "3d04a0.json",

        // Top level primitives... trivial,
        //  but annoying as it breaks compilation of the "Top Level" construct... which doesn't exist.
        // It's too much hassle to fix
        // and has no practical application in this context. Skip.
        "no-classes.json",

        // spaces in variables names doesn't seem to work
        "name-style.json",

        /*
I havea no idea how to encode these tests correctly. 
*/
        "kitchen-sink.json",
        "26c9c.json",
        "421d4.json",
        "a0496.json",
        "fcca3.json",
        "ae9ca.json",
        "617e8.json",
        "5f7fe.json",
        "f74d5.json",
        "a3d8c.json",
        "combinations1.json",
        "combinations2.json",
        "combinations3.json",
        "combinations4.json",
        "unions.json",
        "nst-test-suite.json"
    ],
    skipSchema: [
        // 12 skips
        "required.schema",
        "multi-type-enum.schema", // I think it doesn't correctly realise this is an array of enums.
        "integer-string.schema",
        "intersection.schema",
        "implicit-class-array-union.schema",
        "date-time-or-string.schema",
        "implicit-one-of.schema",
        "go-schema-pattern-properties.schema",
        "enum.schema",
        "class-with-additional.schema",
        "class-map-union.schema",
<<<<<<< HEAD
        "keyword-unions.schema",
        "keyword-enum.schema"
=======
        "keyword-unions.schema"
>>>>>>> fa751abe
    ],
    skipMiscJSON: false,
    rendererOptions: { framework: "circe" },
    quickTestRendererOptions: [],
    sourceFiles: ["src/Language/Scala3.ts"]
};

export const Smithy4sLanguage: Language = {
    name: "smithy4a",
    base: "test/fixtures/smithy4s",
    runCommand(sample: string) {
        return `cp "${sample}" sample.json && ./run.sh`;
    },
    diffViaSchema: true,
    skipDiffViaSchema: ["bug427.json", "keywords.json"],
    allowMissingNull: true,
    features: ["enum", "union", "no-defaults"],
    output: "TopLevel.scala",
    topLevel: "TopLevel",
    skipJSON: [
        // These tests have "_" as a param name. Scala can't do this?
        "blns-object.json",
        "identifiers.json",
        "simple-identifiers.json",
        "keywords.json",

        // these actually work as far as I can tell, but seem to fail because properties are sorted differently
        // I don't think they fail... but I can't figure out sorting so hey ho let's skip them
        "github-events.json",
        "0a358.json",
        "0a91a.json",
        "34702.json",
        "76ae1.json",
        "af2d1.json",
        "bug427.json",
        "3d04a0.json",

        // Top level primitives... trivial,
        //  but annoying as it breaks compilation of the "Top Level" construct... which doesn't exist.
        // It's too much hassle to fix
        // and has no practical application in this context. Skip.
        "no-classes.json",

        // spaces in variables names doesn't seem to work
        "name-style.json",

        /*
I havea no idea how to encode these tests correctly. 
*/
        "kitchen-sink.json",
        "26c9c.json",
        "421d4.json",
        "a0496.json",
        "fcca3.json",
        "ae9ca.json",
        "617e8.json",
        "5f7fe.json",
        "f74d5.json",
        "a3d8c.json",
        "combinations1.json",
        "combinations2.json",
        "combinations3.json",
        "combinations4.json",
        "unions.json",
        "nst-test-suite.json"
    ],
    skipSchema: [],
    skipMiscJSON: false,
    rendererOptions: { framework: "just-types" },
    quickTestRendererOptions: [],
    sourceFiles: ["src/Language/Smithy4s.ts"]
};

export const KotlinLanguage: Language = {
    name: "kotlin",
    base: "test/fixtures/kotlin",
    compileCommand: "./build.sh",
    runCommand(sample: string) {
        return `cp "${sample}" sample.json && ./run.sh`;
    },
    diffViaSchema: true,
    skipDiffViaSchema: [
        "bug427.json",
        "keywords.json",
        // TODO Investigate these
        "34702.json",
        "76ae1.json"
    ],
    allowMissingNull: true,
    features: ["enum", "union", "no-defaults"],
    output: "TopLevel.kt",
    topLevel: "TopLevel",
    skipJSON: [
        // Some odd property names prevent Klaxon from mapping to constructors
        // https://github.com/cbeust/klaxon/issues/146
        "blns-object.json",
        "identifiers.json",
        "simple-identifiers.json",
        // Klaxon cannot parse List<List<Enum | Union>>
        // https://github.com/cbeust/klaxon/issues/145
        "kitchen-sink.json",
        "26c9c.json",
        "421d4.json",
        "a0496.json",
        "fcca3.json",
        "ae9ca.json",
        "617e8.json",
        "5f7fe.json",
        "f74d5.json",
        "a3d8c.json",
        // Klaxon has a hard time with null inside collections
        "combinations1.json",
        "combinations2.json",
        "combinations3.json",
        "combinations4.json",
        "unions.json",
        "nst-test-suite.json",
        // Klaxon does not support top-level primitives
        "no-classes.json",
        // These should be enabled
        "nbl-stats.json",
        // TODO Investigate these
        "af2d1.json",
        "32431.json",
        "bug427.json"
    ],
    skipSchema: [
        // Very weird - the types are correct, but it can (de)serialize the string,
        // which is not represented in the types.
        "class-with-additional.schema",
        "implicit-class-array-union.schema",
        "go-schema-pattern-properties.schema",
        // IllegalArgumentException
        "accessors.schema",
        "description.schema",
        "union-list.schema",
        // KlaxonException: Need to extract inside
        "bool-string.schema",
        "integer-string.schema",
        "uuid.schema",
        // produces {"foo" : "java.lang.Object@48d61b48"}
        "any.schema",
        // KlaxonException: Couldn't find a suitable constructor for class UnionValue to initialize with {}
        "class-map-union.schema",
        "direct-union.schema",
        // Some weird name collision
        "keyword-enum.schema",
        "keyword-unions.schema",
        // Klaxon does not support top-level primitives
        "top-level-enum.schema"
    ],
    skipMiscJSON: false,
    rendererOptions: {},
    quickTestRendererOptions: [],
    sourceFiles: ["src/Language/Kotlin.ts"]
};

export const KotlinJacksonLanguage: Language = {
    name: "kotlin",
    base: "test/fixtures/kotlin-jackson",
    compileCommand: "./build.sh",
    runCommand(sample: string) {
        return `./run.sh "${sample}"`;
    },
    diffViaSchema: true,
    skipDiffViaSchema: [
        "bug427.json",
        "keywords.json",
        // TODO Investigate these
        "34702.json",
        "76ae1.json"
    ],
    allowMissingNull: true,
    features: ["enum", "union", "no-defaults"],
    output: "TopLevel.kt",
    topLevel: "TopLevel",
    skipJSON: [
        // Some odd property names prevent Klaxon from mapping to constructors
        // https://github.com/cbeust/klaxon/issues/146
        "blns-object.json",
        "identifiers.json",
        "simple-identifiers.json",
        // Klaxon cannot parse List<List<Enum | Union>>
        // https://github.com/cbeust/klaxon/issues/145
        "kitchen-sink.json",
        "26c9c.json",
        "421d4.json",
        "a0496.json",
        "fcca3.json",
        "ae9ca.json",
        "617e8.json",
        "5f7fe.json",
        "f74d5.json",
        "a3d8c.json",
        "combinations1.json",
        "combinations2.json",
        "combinations3.json",
        "combinations4.json",
        "unions.json",
        "nst-test-suite.json",
        // Klaxon does not support top-level primitives
        "no-classes.json",
        // These should be enabled
        "nbl-stats.json",
        // TODO Investigate these
        "af2d1.json",
        "32431.json",
        "bug427.json"
    ],
    skipSchema: [
        // Very weird - the types are correct, but it can (de)serialize the string,
        // which is not represented in the types.
        "class-with-additional.schema",
        "implicit-class-array-union.schema",
        "go-schema-pattern-properties.schema",
        // IllegalArgumentException
        "accessors.schema",
        "description.schema",
        "union-list.schema",
        // KlaxonException: Need to extract inside
        "bool-string.schema",
        "integer-string.schema",
        "uuid.schema",
        // produces {"foo" : "java.lang.Object@48d61b48"}
        "any.schema",
        // KlaxonException: Couldn't find a suitable constructor for class UnionValue to initialize with {}
        "class-map-union.schema",
        "direct-union.schema",
        // Some weird name collision
        "keyword-enum.schema",
        "keyword-unions.schema",
        // Klaxon does not support top-level primitives
        "top-level-enum.schema"
    ],
    skipMiscJSON: false,
    rendererOptions: { framework: "jackson" },
    quickTestRendererOptions: [],
    sourceFiles: ["src/Language/Kotlin.ts"]
};

export const DartLanguage: Language = {
    name: "dart",
    base: "test/fixtures/dart",
    runCommand(sample: string) {
        return `dart --enable-experiment=non-nullable parser.dart \"${sample}\"`;
    },
    diffViaSchema: false,
    skipDiffViaSchema: [],
    allowMissingNull: true,
    features: [],
    output: "TopLevel.dart",
    topLevel: "TopLevel",
    skipJSON: [
        "direct-recursive.json",
        "list.json",
        "combinations2.json",
        "combinations1.json",
        "combinations3.json",
        "combinations4.json",
        "recursive.json",
        "nbl-stats.json",
        "reddit.json",
        "pokedex.json",
        "bug427.json",
        "us-senators.json",
        "0a91a.json",
        "github-events.json",
        "keywords.json"
    ],
    skipSchema: [
        "enum-with-null.schema",
        "enum.schema",
        "bool-string.schema",
        "intersection.schema",
        "keyword-enum.schema",
        "integer-string.schema",
        "mutually-recursive.schema",
        "postman-collection.schema",
        "list.schema",
        "simple-ref.schema",
        "keyword-unions.schema",
        "ref-remote.schema",
        "uuid.schema"
    ],
    skipMiscJSON: true,
    rendererOptions: {},
    quickTestRendererOptions: [],
    sourceFiles: ["src/Language/Dart.ts"]
};

export const PikeLanguage: Language = {
    name: "pike",
    base: "test/fixtures/pike",
    runCommand(sample: string) {
        return `pike main.pike \"${sample}\"`;
    },
    diffViaSchema: false,
    skipDiffViaSchema: [],
    allowMissingNull: true,
    features: ["union"],
    output: "TopLevel.pmod",
    topLevel: "TopLevel",
    skipJSON: [
        "blns-object.json", // illegal characters in expressions
        "identifiers.json", // quicktype internal error
        "7eb30.json", // illegal characters in expressions
        "c6cfd.json", // illegal characters in values
        // all below: Pike's Stdio.File.write() does not support wide strings.
        "nst-test-suite.json",
        "0b91a.json",
        "29f47.json",
        "337ed.json",
        "33d2e.json",
        "458db.json",
        "6c155.json",
        "6de06.json",
        "734ad.json",
        "8592b.json",
        "9ac3b.json",
        "cb0cc.json",
        "d23d5.json",
        "dc44f.json",
        "dec3a.json",
        "f22f5.json"
    ],
    skipMiscJSON: false,
    skipSchema: [
        "top-level-enum.schema", // output generated properly, but not a class
        "keyword-unions.schema", // seems like a problem with deserializing
        "integer-float-union.schema", // no implicit cast int <-> float in Pike
        "minmax.schema", // no implicit cast int <-> float in Pike
        // all below: not failing on expected failure. That's because Pike's quite tolerant with assignments.
        "go-schema-pattern-properties.schema",
        "class-with-additional.schema",
        "multi-type-enum.schema",
        "class-map-union.schema",
        "implicit-class-array-union.schema"
    ],
    rendererOptions: {},
    quickTestRendererOptions: [],
    sourceFiles: ["src/Language/Pike.ts"]
};

export const HaskellLanguage: Language = {
    name: "haskell",
    base: "test/fixtures/haskell",
    setupCommand: "stack install",
    compileCommand: "true",
    runCommand(sample: string) {
        return `stack run haskell -- "${sample}"`;
    },
    diffViaSchema: true,
    skipDiffViaSchema: [
        "bug863.json",
        "reddit.json",
        "github-events.json",
        "nbl-stats.json",
        "0a91a.json",
        "0e0c2.json",
        "29f47.json",
        "2df80.json",
        "27332.json",
        "34702.json",
        "6de06.json",
        "76ae1.json",
        "af2d1.json",
        "be234.json",
        "e8b04.json"
    ],
    allowMissingNull: false,
    features: ["enum", "union", "no-defaults"],
    output: "QuickType.hs",
    topLevel: "QuickType",
    skipJSON: [
        "00c36.json",
        "10be4.json",
        "050b0.json",
        "06bee.json",
        "07c75.json",
        "3536b.json",
        "13d8d.json",
        "43970.json",
        "570ec.json",
        "4d6fb.json",
        "66121.json",
        "5eae5.json",
        "6eb00.json",
        "7f568.json",
        "7fbfb.json",
        "8592b.json",
        "9847b.json",
        "996bd.json",
        "9a503.json",
        "9eed5.json",
        "ad8be.json",
        "ae7f0.json",
        "b4865.json",
        "cda6c.json",
        "c8c7e.json",
        "e53b5.json",
        "f3139.json",
        "f22f5.json",
        "nbl-stats.json",
        "bug855-short.json",
        "combinations4.json",
        "identifiers.json",
        "blns-object.json",
        "recursive.json",
        "bug427.json",
        "nst-test-suite.json",
        "keywords.json"
    ],
    skipMiscJSON: false,
    skipSchema: [
        "any.schema",
        "class-map-union.schema",
        "direct-union.schema",
        "enum.schema",
        "go-schema-pattern-properties.schema",
        "implicit-class-array-union.schema",
        "intersection.schema",
        "multi-type-enum.schema",
        "keyword-unions.schema",
        "optional-any.schema",
        "required.schema",
        "required-non-properties.schema"
    ],
    rendererOptions: {},
    quickTestRendererOptions: [{ "array-type": "list" }],
    sourceFiles: ["src/language/Haskell.ts"]
};

export const PHPLanguage: Language = {
    name: "php",
    base: "test/fixtures/php",
    runCommand: sample => `php main.php \"${sample}\"`,
    diffViaSchema: false,
    skipDiffViaSchema: [],
    allowMissingNull: true,
    features: ["enum"],
    output: "TopLevel.php",
    topLevel: "TopLevel",
    includeJSON: easySampleJSONs,
    skipMiscJSON: true,
    skipSchema: [],
    rendererOptions: {},
    quickTestRendererOptions: [],
    sourceFiles: ["src/Language/Php.ts"]
};

export const TypeScriptZodLanguage: Language = {
    name: "typescript-zod",
    base: "test/fixtures/typescript-zod",
    setupCommand: "npm install",
    runCommand(sample: string) {
        return `npm run --silent test "${sample}"`;
    },
    diffViaSchema: true,
    skipDiffViaSchema: [
        // Schema generated type uses first key as type name, JSON uses last
        "0cffa.json",
        "f6a65.json",
        "c3303.json",
        "7681c.json",
        "127a1.json",
        "26b49.json",

        "bug863.json",
        "reddit.json",
        "github-events.json",
        "nbl-stats.json",
        "0a91a.json",
        "0e0c2.json",
        "29f47.json",
        "2df80.json",
        "27332.json",
        "34702.json",
        "6de06.json",
        "76ae1.json",
        "af2d1.json",
        "be234.json",
        "e8b04.json"
    ],
    allowMissingNull: false,
    features: ["enum", "union", "no-defaults", "date-time"],
    output: "TopLevel.ts",
    topLevel: "TopLevel",
    skipJSON: [
        // Uses generated schema before it's defined
        "be234.json",
        "76ae1.json",
        "6de06.json",
        "2df80.json",
        "29f47.json",
        "spotify-album.json",
        "reddit.json",
        "github-events.json",

        // Does not handle recursive
        "direct-recursive.json",
        "list.json",
        "bug790.json",

        // Does not handle top level array
        "bug863.json",

        "no-classes.json",
        "00c36.json",
        "10be4.json",
        "050b0.json",
        "06bee.json",
        "07c75.json",
        "3536b.json",
        "13d8d.json",
        "43970.json",
        "570ec.json",
        "4d6fb.json",
        "66121.json",
        "5eae5.json",
        "6eb00.json",
        "7f568.json",
        "7fbfb.json",
        "8592b.json",
        "9847b.json",
        "996bd.json",
        "9a503.json",
        "9eed5.json",
        "ad8be.json",
        "ae7f0.json",
        "b4865.json",
        "cda6c.json",
        "c8c7e.json",
        "e53b5.json",
        "f3139.json",
        "f22f5.json",
        "nbl-stats.json",
        "bug855-short.json",
        "combinations4.json",
        "identifiers.json",
        "blns-object.json",
        "recursive.json",
        "bug427.json",
        "nst-test-suite.json",
        "keywords.json",
        "ed095.json",
        "7681c.json",
        "32d5c.json"
    ],
    skipMiscJSON: false,
    skipSchema: [
        "any.schema",
        "class-map-union.schema",
        "direct-union.schema",
        "enum.schema",
        "go-schema-pattern-properties.schema",
        "implicit-class-array-union.schema",
        "intersection.schema",
        "multi-type-enum.schema",
        "keyword-unions.schema",
        "optional-any.schema",
        "required.schema",
        "required-non-properties.schema"
    ],
    rendererOptions: {},
    quickTestRendererOptions: [{ "array-type": "list" }],
    sourceFiles: ["src/language/TypeScriptZod.ts"]
};

export const TypeScriptEffectSchemaLanguage: Language = {
    name: "typescript-effect-schema",
    base: "test/fixtures/typescript-effect-schema",
    setupCommand: "npm install",
    runCommand(sample: string) {
        return `npm run --silent test "${sample}"`;
    },
    diffViaSchema: true,
    skipDiffViaSchema: [
        // Schema generated type uses first key as type name, JSON uses last
        "0cffa.json",
        "f6a65.json",
        "c3303.json",
        "7681c.json",
        "127a1.json",
        "26b49.json",

        "bug863.json",
        "reddit.json",
        "github-events.json",
        "nbl-stats.json",
        "0a91a.json",
        "0e0c2.json",
        "29f47.json",
        "2df80.json",
        "27332.json",
        "34702.json",
        "6de06.json",
        "76ae1.json",
        "af2d1.json",
        "be234.json",
        "e8b04.json"
    ],
    allowMissingNull: false,
    features: ["enum", "union", "no-defaults"],
    output: "TopLevel.ts",
    topLevel: "TopLevel",
    skipJSON: [
        // Uses generated schema before it's defined
        "be234.json",
        "76ae1.json",
        "6de06.json",
        "2df80.json",
        "29f47.json",
        "spotify-album.json",
        "reddit.json",
        "github-events.json",

        // Does not handle recursive
        "direct-recursive.json",
        "list.json",
        "bug790.json",

        // Does not handle top level array
        "bug863.json",

        "no-classes.json",
        "00c36.json",
        "10be4.json",
        "050b0.json",
        "06bee.json",
        "07c75.json",
        "3536b.json",
        "13d8d.json",
        "43970.json",
        "570ec.json",
        "4d6fb.json",
        "66121.json",
        "5eae5.json",
        "6eb00.json",
        "7f568.json",
        "7fbfb.json",
        "8592b.json",
        "9847b.json",
        "996bd.json",
        "9a503.json",
        "9eed5.json",
        "ad8be.json",
        "ae7f0.json",
        "b4865.json",
        "cda6c.json",
        "c8c7e.json",
        "e53b5.json",
        "f3139.json",
        "f22f5.json",
        "nbl-stats.json",
        "bug855-short.json",
        "combinations4.json",
        "identifiers.json",
        "blns-object.json",
        "recursive.json",
        "bug427.json",
        "nst-test-suite.json",
        "keywords.json",
        "ed095.json"
    ],
    skipMiscJSON: false,
    skipSchema: [
        "any.schema",
        "class-map-union.schema",
        "direct-union.schema",
        "enum.schema",
        "go-schema-pattern-properties.schema",
        "implicit-class-array-union.schema",
        "intersection.schema",
        "multi-type-enum.schema",
        "keyword-unions.schema",
        "optional-any.schema",
        "required.schema",
        "required-non-properties.schema"
    ],
    rendererOptions: {},
    quickTestRendererOptions: [{ "array-type": "list" }],
    sourceFiles: ["src/language/TypeScriptEffectSchema.ts"]
};<|MERGE_RESOLUTION|>--- conflicted
+++ resolved
@@ -940,12 +940,8 @@
         "enum.schema",
         "class-with-additional.schema",
         "class-map-union.schema",
-<<<<<<< HEAD
         "keyword-unions.schema",
         "keyword-enum.schema"
-=======
-        "keyword-unions.schema"
->>>>>>> fa751abe
     ],
     skipMiscJSON: false,
     rendererOptions: { framework: "circe" },
