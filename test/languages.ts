import * as process from "process";
// @ts-ignore
import { RendererOptions } from "../dist/quicktype-core/Run";

export type LanguageFeature =
  | "enum"
  | "union"
  | "no-defaults"
  | "strict-optional"
  | "date-time"
  | "integer-string"
  | "bool-string"
  | "uuid"
  | "minmax"
  | "minmaxlength"
  | "pattern";

export interface Language {
  name: string;
  base: string;
  setupCommand?: string;
  compileCommand?: string;
  runCommand?: (sample: string) => string;
  copyInput?: boolean;
  diffViaSchema: boolean;
  skipDiffViaSchema: string[];
  allowMissingNull: boolean;
  features: LanguageFeature[];
  output: string;
  topLevel: string;
  skipJSON: string[];
  skipMiscJSON: boolean;
  skipSchema: string[];
  rendererOptions: RendererOptions;
  quickTestRendererOptions: (RendererOptions | [string, RendererOptions])[];
  sourceFiles?: string[];
}

export const CSharpLanguage: Language = {
  name: "csharp",
  base: "test/fixtures/csharp",
  // https://github.com/dotnet/cli/issues/1582
  setupCommand: "dotnet restore --no-cache",
  runCommand(sample: string) {
    return `dotnet run "${sample}"`;
  },
  diffViaSchema: true,
  skipDiffViaSchema: ["34702.json", "437e7.json"],
  allowMissingNull: false,
  features: ["enum", "union", "no-defaults", "strict-optional", "date-time", "integer-string", "bool-string", "uuid"],
  output: "QuickType.cs",
  topLevel: "TopLevel",
  skipJSON: [
    "nbl-stats.json", // See issue #823
    "empty-enum.json", // https://github.com/JamesNK/Newtonsoft.Json/issues/1687
    "31189.json" // JSON.NET doesn't accept year 0000 as 1BC, though it should
  ],
  skipMiscJSON: false,
  skipSchema: [
    "top-level-enum.schema" // The code we generate for top-level enums is incompatible with the driver
  ],
  rendererOptions: { "check-required": "true" },
  quickTestRendererOptions: [
    { "array-type": "list" },
    { "csharp-version": "5" },
    { density: "dense" },
    { "number-type": "decimal" },
    { "any-type": "dynamic" }
  ],
  sourceFiles: ["src/language/CSharp.ts"]
};

export const JavaLanguage: Language = {
  name: "java",
  base: "test/fixtures/java",
  setupCommand: "mvn package",
  compileCommand: "mvn package",
  runCommand(sample: string) {
    return `java -cp target/QuickTypeTest-1.0-SNAPSHOT.jar io.quicktype.App "${sample}"`;
  },
  // FIXME: implement comparing multiple files
  diffViaSchema: false,
  skipDiffViaSchema: [],
  allowMissingNull: false,
  features: ["enum", "union", "uuid"],
  output: "src/main/java/io/quicktype/TopLevel.java",
  topLevel: "TopLevel",
  skipJSON: ["identifiers.json", "simple-identifiers.json", "nst-test-suite.json"],
  skipMiscJSON: false,
  skipSchema: ["keyword-unions.schema"], // generates classes with names that are case-insensitively equal
  rendererOptions: {},
  quickTestRendererOptions: [{ "array-type": "list" }],
  sourceFiles: ["src/language/Java.ts"]
};

export const JavaLanguageWithLegacyDateTime: Language = {
  ...JavaLanguage,
  skipSchema: [
    ...JavaLanguage.skipSchema,
    "date-time.schema" // Expects less strict serialization.
  ],
  skipJSON: [
    ...JavaLanguage.skipJSON,
    "0a358.json", // Expects less strict serialization (optional milliseconds).
    "337ed.json" // Expects less strict serialization (optional milliseconds).
  ],
  skipMiscJSON: true, // Handles edge cases differently and does not allow optional milliseconds.
  rendererOptions: { "datetime-provider": "legacy" },
  quickTestRendererOptions: [{ "array-type": "list" }]
};

export const JavaLanguageWithLombok: Language = {
  ...JavaLanguage,
  base: "test/fixtures/java-lombok",
  quickTestRendererOptions: [{ "array-type": "list", lombok: "true" }]
};

export const PythonLanguage: Language = {
  name: "python",
  base: "test/fixtures/python",
  compileCommand: "mypy quicktype.py",
  runCommand(sample: string) {
    return `./run.sh main.py "${sample}"`;
  },
  diffViaSchema: true,
  skipDiffViaSchema: [
    "keywords.json",
    "0cffa.json",
    "127a1.json",
    "26b49.json",
    "34702.json",
    "7681c.json",
    "c3303.json",
    "e8b04.json",
    "f6a65.json"
  ],
  allowMissingNull: true,
  features: ["enum", "union", "no-defaults", "date-time", "integer-string", "bool-string", "uuid"],
  output: "quicktype.py",
  topLevel: "TopLevel",
  skipJSON: [
    "31189.json" // year 0 is out of range
  ],
  skipMiscJSON: false,
  skipSchema: [
    "keyword-unions.schema" // Requires more than 255 arguments
  ],
  rendererOptions: {},
  quickTestRendererOptions: [{ "python-version": "3.5" }, { "python-version": "2.7" }],
  sourceFiles: ["src/language/Python.ts"]
};

export const RustLanguage: Language = {
  name: "rust",
  base: "test/fixtures/rust",
  runCommand(sample: string) {
    return `RUST_THREADS=1 cargo run --jobs 1 -- "${sample}"`;
  },
  diffViaSchema: true,
  skipDiffViaSchema: [
    "bug427.json",
    "keywords.json",
    "recursive.json",
    "github-events.json",
    "nst-test-suite.json",
    "0a91a.json",
    "0cffa.json",
    "127a1.json",
    "26b49.json",
    "34702.json",
    "7681c.json",
    "76ae1.json",
    "af2d1.json",
    "c3303.json",
    "e8b04.json",
    "f6a65.json"
  ],
  allowMissingNull: false,
  features: ["enum", "union", "no-defaults"],
  output: "module_under_test.rs",
  topLevel: "TopLevel",
  skipJSON: [],
  skipSchema: [],
  skipMiscJSON: false,
  rendererOptions: {},
  quickTestRendererOptions: [
    { density: "dense" },
    { visibility: "crate" },
    { visibility: "private" },
    { visibility: "public" }
  ],
  sourceFiles: ["src/language/Rust.ts"]
};

export const CrystalLanguage: Language = {
  name: "crystal",
  base: "test/fixtures/crystal",
  compileCommand: "crystal build -o quicktype main.cr",
  runCommand(sample: string) {
    return `./quicktype "${sample}"`;
  },
  diffViaSchema: false,
  skipDiffViaSchema: [],
  allowMissingNull: true,
  features: ["enum", "union", "no-defaults"],
  output: "TopLevel.cr",
  topLevel: "TopLevel",
  skipJSON: [
    "blns-object.json",
    "identifiers.json",
    "simple-identifiers.json",
    "bug427.json",
    "nst-test-suite.json",
    "34702.json",
    "34702.json",
    "4961a.json",
    "32431.json",
    "68c30.json",
    "e8b04.json"
  ],
  skipSchema: [
    // Crystal does not handle enum mapping
    "enum.schema",
    // Crystal does not support top-level primitives
    "top-level-enum.schema",
    "keyword-unions.schema"
  ],
  skipMiscJSON: false,
  rendererOptions: {},
  quickTestRendererOptions: [],
  sourceFiles: ["src/language/Crystal.ts"]
};

export const RubyLanguage: Language = {
  name: "ruby",
  base: "test/fixtures/ruby",
  setupCommand: "bundle install --path vendor/bundle",
  compileCommand: "true",
  runCommand(sample: string) {
    return `bundle exec main.rb "${sample}"`;
  },
  diffViaSchema: true,
  skipDiffViaSchema: [
    "keywords.json",
    "nst-test-suite.json",
    "recursive.json",
    "combinations3.json",
    "bug427.json",
    "bug863.json",
    "kitchen-sink.json",
    "github-events.json",
    "nbl-stats.json",
    "reddit.json",
    "00c36.json",
    "050b0.json",
    "06bee.json",
    "07c75.json",
    "0a91a.json",
    "10be4.json",
    "27332.json",
    "29f47.json",
    "2df80.json",
    "3536b.json",
    "34702.json",
    "33d2e.json",
    "43970.json",
    "4a455.json",
    "570ec.json",
    "4d6fb.json",
    "66121.json",
    "65dec.json",
    "6eb00.json",
    "6de06.json",
    "7fbfb.json",
    "76ae1.json",
    "8592b.json",
    "9847b.json",
    "9a503.json",
    "996bd.json",
    "9eed5.json",
    "ad8be.json",
    "ae7f0.json",
    "af2d1.json",
    "b4865.json",
    "be234.json",
    "c8c7e.json",
    "cda6c.json",
    "dc44f.json",
    "dd1ce.json",
    "e53b5.json",
    "f22f5.json",
    "f3139.json",
    "e8b04.json"
  ],
  allowMissingNull: true,
  features: ["enum", "union", "no-defaults"],
  output: "TopLevel.rb",
  topLevel: "TopLevel",
  skipJSON: [],
  skipSchema: [
    // We don't generate a convenience method for top-level enums
    "top-level-enum.schema"
  ],
  skipMiscJSON: false,
  rendererOptions: {},
  quickTestRendererOptions: [],
  sourceFiles: ["src/language/ruby/index.ts"]
};

export const GoLanguage: Language = {
  name: "golang",
  base: "test/fixtures/golang",
  runCommand(sample: string) {
    return `go run main.go quicktype.go < "${sample}"`;
  },
  diffViaSchema: true,
  skipDiffViaSchema: [
    "bug427.json",
    "nbl-stats.json",
    "0e0c2.json",
    "2df80.json",
    "337ed.json",
    "34702.json",
    "7eb30.json",
    "e8b04.json"
  ],
  allowMissingNull: false,
  features: ["union"],
  output: "quicktype.go",
  topLevel: "TopLevel",
  skipJSON: [
    "identifiers.json",
    "simple-identifiers.json",
    "blns-object.json",
    "nst-test-suite.json",
    // can't differenciate empty array and nothing for optional empty array
    // (omitempty).
    "github-events.json"
  ],
  skipMiscJSON: false,
  skipSchema: [
    // can't differenciate empty array and nothing for optional empty array
    // (omitempty).
    "postman-collection.schema"
  ],
  rendererOptions: {},
  quickTestRendererOptions: [],
  sourceFiles: ["src/language/Golang.ts"]
};

export const CPlusPlusLanguage: Language = {
  name: "cplusplus",
  base: "test/fixtures/cplusplus",
  setupCommand:
    "curl -o json.hpp https://raw.githubusercontent.com/nlohmann/json/87df1d6708915ffbfa26a051ad7562ecc22e5579/src/json.hpp",
  compileCommand: "g++ -O0 -o quicktype -std=c++17 main.cpp",
  runCommand(sample: string) {
    return `./quicktype "${sample}"`;
  },
  diffViaSchema: true,
  skipDiffViaSchema: [
    "github-events.json",
    "bug427.json",
    "keywords.json",
    "0a91a.json",
    "0cffa.json",
    "127a1.json",
    "26b49.json",
    "34702.json",
    "7681c.json",
    "7f568.json",
    "c3303.json",
    "e8b04.json",
    "f6a65.json",
    "fcca3.json"
  ],
  allowMissingNull: false,
  features: ["minmax", "minmaxlength", "pattern", "enum", "union", "no-defaults"],
  output: "TopLevel.hpp",
  topLevel: "TopLevel",
  skipJSON: [
    // fails on a string containing null
    "nst-test-suite.json",
    // compiler error I don't want to figure out right now
    "nbl-stats.json",
    // uses too much memory compiling
    "combinations.json",
    "combinations1.json",
    "combinations2.json",
    "combinations3.json",
    "combinations4.json"
  ],
  skipMiscJSON: false,
  skipSchema: [
    // uses too much memory
    "keyword-unions.schema"
  ],
  rendererOptions: {},
  quickTestRendererOptions: [
    { unions: "indirection" },
    { "source-style": "multi-source" },
    { "code-format": "with-struct" },
    { wstring: "use-wstring" },
    { "const-style": "east-const" },
    { boost: "false" }
  ],
  sourceFiles: ["src/language/CPlusPlus.ts"]
};

export const ElmLanguage: Language = {
  name: "elm",
  base: "test/fixtures/elm",
  setupCommand: "rm -rf elm-stuff/build-artifacts && elm-make --yes",
  compileCommand:
    process.env.CI === "true"
      ? "sysconfcpus -n 1 elm-make Main.elm QuickType.elm --output elm.js"
      : "elm-make Main.elm QuickType.elm --output elm.js",
  runCommand(sample: string) {
    return `node ./runner.js "${sample}"`;
  },
  diffViaSchema: true,
  skipDiffViaSchema: [
    "bug863.json",
    "reddit.json",
    "github-events.json",
    "nbl-stats.json",
    "0a91a.json",
    "0cffa.json",
    "0e0c2.json",
    "127a1.json",
    "29f47.json",
    "2df80.json",
    "27332.json",
    "32431.json",
    "337ed.json",
    "34702.json",
    "4a455.json",
    "6de06.json",
    "76ae1.json",
    "7eb30.json",
    "7681c.json",
    "ae9ca.json",
    "af2d1.json",
    "be234.json",
    "c3303.json",
    "e8b04.json",
    "f6a65.json"
  ],
  allowMissingNull: false,
  features: ["enum", "union", "no-defaults"],
  output: "QuickType.elm",
  topLevel: "QuickType",
  skipJSON: [
    "identifiers.json",
    "simple-identifiers.json",
    "blns-object.json",
    "recursive.json",
    "direct-recursive.json",
    "bug427.json",
    "bug790.json",
    "list.json",
    "nst-test-suite.json",
    "keywords.json" // stack overflow
  ],
  skipMiscJSON: false,
  skipSchema: [
    "constructor.schema", // can't handle "constructor" property
    "union-list.schema", // recursion
    "list.schema", // recursion
    "ref-remote.schema", // recursion
    "mutually-recursive.schema", // recursion
    "postman-collection.schema", // recursion
    "vega-lite.schema", // recursion
    "simple-ref.schema", // recursion
    "keyword-unions.schema" // can't handle "hasOwnProperty" for some reason
  ],
  rendererOptions: {},
  quickTestRendererOptions: [{ "array-type": "list" }],
  sourceFiles: ["src/language/Elm.ts"]
};

export const SwiftLanguage: Language = {
  name: "swift",
  base: "test/fixtures/swift",
  compileCommand: `swiftc -o quicktype main.swift quicktype.swift`,
  runCommand(sample: string) {
    return `./quicktype "${sample}"`;
  },
  diffViaSchema: true,
  skipDiffViaSchema: [
    "bug427.json",
    "github-events.json",
    "keywords.json",
    "0a358.json", // date-time issues
    "0a91a.json",
    "0cffa.json", // date-time issues
    "127a1.json", // date-time issues
    "26b49.json", // date-time issues
    "26c9c.json", // uri/string confusion
    "32d5c.json", // date-time issues
    "337ed.json",
    "34702.json",
    "437e7.json", // date-time issues
    "54d32.json", // date-time issues
    "5eae5.json", // date-time issues
    "7681c.json", // date-time issues
    "77392.json", // date-time issues
    "7f568.json",
    "734ad.json",
    "76ae1.json",
    "80aff.json", // date-time issues
    "9ac3b.json", // date-time issues
    "a0496.json", // date-time issues
    "b4865.json", // date-time issues
    "c3303.json", // date-time issues
    "c8c7e.json",
    "d23d5.json", // date-time issues
    "e0ac7.json", // date-time issues
    "e53b5.json",
    "e8b04.json",
    "f6a65.json", // date-time issues
    "fcca3.json",
    "f82d9.json",
    "bug863.json" // Unable to resolve reserved keyword use, "description"
  ],
  allowMissingNull: true,
  features: ["enum", "union", "no-defaults", "date-time"],
  output: "quicktype.swift",
  topLevel: "TopLevel",
  skipJSON: [
    // Swift only supports top-level arrays and objects
    "no-classes.json",
    // This at least is keeping blns-object from working: https://bugs.swift.org/browse/SR-6314
    "blns-object.json",
    // Doesn't seem to work on Linux, works on MacOS
    "nst-test-suite.json"
  ],
  skipMiscJSON: false,
  skipSchema: [
    // The code we generate for top-level enums is incompatible with the driver
    "top-level-enum.schema",
    // This works on macOS, but on Linux one of the failure test cases doesn't fail
    "implicit-class-array-union.schema"
  ],
  rendererOptions: { "support-linux": "true" },
  quickTestRendererOptions: [
    { "support-linux": "false" },
    { "struct-or-class": "class" },
    { density: "dense" },
    { density: "normal" },
    { "access-level": "internal" },
    { "access-level": "public" },
    { protocol: "equatable" },
<<<<<<< HEAD
    ["simple-object.json", { protocol: "hashable" }]
=======
    { "optional-enums": "true" },
    ["simple-object.json", { protocol: "hashable" }],
>>>>>>> 8d72dcdd
  ],
  sourceFiles: ["src/language/Swift.ts"]
};

export const ObjectiveCLanguage: Language = {
  name: "objective-c",
  base: "test/fixtures/objective-c",
  compileCommand: `clang -Werror -framework Foundation *.m -o test`,
  runCommand(sample: string) {
    return `cp "${sample}" sample.json && ./test sample.json`;
  },
  diffViaSchema: false,
  skipDiffViaSchema: [],
  allowMissingNull: true,
  features: ["enum", "no-defaults"],
  output: "QTTopLevel.m",
  topLevel: "QTTopLevel",
  skipJSON: [
    // Almost all strings work except any containing \u001b
    // See https://goo.gl/L8HfUP
    "blns-object.json",
    // NSJSONSerialization can read but not write top-level primitives
    "no-classes.json",
    // TODO
    "combinations.json",
    "combinations1.json",
    // Needs to distinguish between optional and null properties
    "optional-union.json",
    // Compile error
    "nst-test-suite.json",
    // Could not convert JSON to model: Error Domain=JSONSerialization Code=-1 "(null)" UserInfo={exception=-[NSNull countByEnumeratingWithState:objects:count:]: unrecognized selector sent to instance 0x7fff807b6ea0}
    "combinations2.json",
    "combinations3.json",
    "combinations4.json"
  ],
  skipMiscJSON: false,
  skipSchema: [],
  rendererOptions: { functions: "true" },
  quickTestRendererOptions: [],
  sourceFiles: ["src/language/Objective-C.ts"]
};

export const TypeScriptLanguage: Language = {
  name: "typescript",
  base: "test/fixtures/typescript",
  runCommand(sample: string) {
    // We have to unset TS_NODE_PROJECT because it gets set on the workers
    // to the root test/tsconfig.json
    return `TS_NODE_PROJECT= ts-node main.ts \"${sample}\"`;
  },
  diffViaSchema: true,
  skipDiffViaSchema: [
    "bug427.json",
    "bug863.json",
    "kitchen-sink.json",
    "nbl-stats.json",
    "nst-test-suite.json",
    "00c36.json",
    "2df80.json",
    "34702.json",
    "76ae1.json",
    "7fbfb.json",
    "c8c7e.json",
    "cda6c.json",
    "e53b5.json",
    "e8b04.json"
  ],
  allowMissingNull: false,
  features: ["enum", "union", "no-defaults", "strict-optional", "date-time"],
  output: "TopLevel.ts",
  topLevel: "TopLevel",
  skipJSON: [
    "7681c.json" // year 0 is out of range
  ],
  skipMiscJSON: false,
  skipSchema: ["keyword-unions.schema"], // can't handle "constructor" property
  rendererOptions: { "explicit-unions": "yes" },
  quickTestRendererOptions: [
    { "runtime-typecheck": "false" },
    { "runtime-typecheck-ignore-unknown-properties": "true" },
    { "nice-property-names": "true" },
    { "declare-unions": "true" },
    { "acronym-style": "pascal" },
    { converters: "all-objects" }
  ],
  sourceFiles: ["src/language/TypeScript.ts"]
};

export const JavaScriptLanguage: Language = {
  name: "javascript",
  base: "test/fixtures/javascript",
  runCommand(sample: string) {
    return `node main.js \"${sample}\"`;
  },
  // FIXME: enable once TypeScript supports unions
  diffViaSchema: false,
  skipDiffViaSchema: [],
  allowMissingNull: false,
  features: ["enum", "union", "no-defaults", "strict-optional", "date-time"],
  output: "TopLevel.js",
  topLevel: "TopLevel",
  skipJSON: [
    "7681c.json" // year 0 is out of range
  ],
  skipMiscJSON: false,
  skipSchema: ["keyword-unions.schema"], // can't handle "constructor" property
  rendererOptions: {},
  quickTestRendererOptions: [
    { "runtime-typecheck": "false" },
    { "runtime-typecheck-ignore-unknown-properties": "true" },
    { converters: "top-level" }
  ],
  sourceFiles: ["src/language/JavaScript.ts"]
};

export const JavaScriptPropTypesLanguage: Language = {
  name: "javascript-prop-types",
  base: "test/fixtures/javascript-prop-types",
  setupCommand: "npm install",
  runCommand(sample: string) {
    return `node main.js \"${sample}\"`;
  },
  copyInput: true,
  diffViaSchema: false,
  skipDiffViaSchema: [],
  allowMissingNull: false,
  features: ["enum", "union", "no-defaults", "strict-optional", "date-time"],
  output: "toplevel.js",
  topLevel: "TopLevel",
  skipJSON: [
    "ed095.json",
    "bug790.json", // renderer does not support recursion
    "recursive.json", // renderer does not support recursion
    "spotify-album.json", // renderer does not support recursion
    "76ae1.json" // renderer does not support recursion
  ],
  skipSchema: [],
  skipMiscJSON: false,
  rendererOptions: { "module-system": "es6" },
  quickTestRendererOptions: [
    { "runtime-typecheck": "false" },
    { "runtime-typecheck-ignore-unknown-properties": "true" },
    { converters: "top-level" }
  ],
  sourceFiles: ["src/Language/JavaScriptPropTypes.ts"]
};

export const FlowLanguage: Language = {
  name: "flow",
  base: "test/fixtures/flow",
  runCommand(sample: string) {
    return `flow check 1>&2 && flow-node main.js \"${sample}\"`;
  },
  diffViaSchema: false,
  skipDiffViaSchema: [],
  allowMissingNull: false,
  features: ["enum", "union", "no-defaults", "strict-optional"],
  output: "TopLevel.js",
  topLevel: "TopLevel",
  skipJSON: [
    "7681c.json" // year 0 is out of range
  ],
  skipMiscJSON: false,
  skipSchema: [
    "keyword-unions.schema" // can't handle "constructor" property
  ],
  rendererOptions: { "explicit-unions": "yes" },
  quickTestRendererOptions: [
    { "runtime-typecheck": "false" },
    { "runtime-typecheck-ignore-unknown-properties": "true" },
    { "nice-property-names": "true" },
    { "declare-unions": "true" }
  ],
  sourceFiles: ["src/language/Flow.ts"]
};

export const KotlinLanguage: Language = {
  name: "kotlin",
  base: "test/fixtures/kotlin",
  compileCommand: "./build.sh",
  runCommand(sample: string) {
    return `cp "${sample}" sample.json && ./run.sh`;
  },
  diffViaSchema: true,
  skipDiffViaSchema: [
    "bug427.json",
    "keywords.json",
    // TODO Investigate these
    "34702.json",
    "76ae1.json"
  ],
  allowMissingNull: true,
  features: ["enum", "union", "no-defaults"],
  output: "TopLevel.kt",
  topLevel: "TopLevel",
  skipJSON: [
    // Some odd property names prevent Klaxon from mapping to constructors
    // https://github.com/cbeust/klaxon/issues/146
    "blns-object.json",
    "identifiers.json",
    "simple-identifiers.json",
    // Klaxon cannot parse List<List<Enum | Union>>
    // https://github.com/cbeust/klaxon/issues/145
    "kitchen-sink.json",
    "26c9c.json",
    "421d4.json",
    "a0496.json",
    "fcca3.json",
    "ae9ca.json",
    "617e8.json",
    "5f7fe.json",
    "f74d5.json",
    "a3d8c.json",
    // Klaxon has a hard time with null inside collections
    "combinations1.json",
    "combinations2.json",
    "combinations3.json",
    "combinations4.json",
    "unions.json",
    "nst-test-suite.json",
    // Klaxon does not support top-level primitives
    "no-classes.json",
    // These should be enabled
    "nbl-stats.json",
    // TODO Investigate these
    "af2d1.json",
    "32431.json",
    "bug427.json"
  ],
  skipSchema: [
    // Very weird - the types are correct, but it can (de)serialize the string,
    // which is not represented in the types.
    "class-with-additional.schema",
    "implicit-class-array-union.schema",
    "go-schema-pattern-properties.schema",
    // IllegalArgumentException
    "accessors.schema",
    "description.schema",
    "union-list.schema",
    // KlaxonException: Need to extract inside
    "bool-string.schema",
    "integer-string.schema",
    "uuid.schema",
    // produces {"foo" : "java.lang.Object@48d61b48"}
    "any.schema",
    // KlaxonException: Couldn't find a suitable constructor for class UnionValue to initialize with {}
    "class-map-union.schema",
    "direct-union.schema",
    // Some weird name collision
    "keyword-enum.schema",
    "keyword-unions.schema",
    // Klaxon does not support top-level primitives
    "top-level-enum.schema"
  ],
  skipMiscJSON: false,
  rendererOptions: {},
  quickTestRendererOptions: [],
  sourceFiles: ["src/Language/Kotlin.ts"]
};

export const KotlinJacksonLanguage: Language = {
  name: "kotlin",
  base: "test/fixtures/kotlin-jackson",
  compileCommand: "./build.sh",
  runCommand(sample: string) {
    return `./run.sh "${sample}"`;
  },
  diffViaSchema: true,
  skipDiffViaSchema: [
    "bug427.json",
    "keywords.json",
    // TODO Investigate these
    "34702.json",
    "76ae1.json"
  ],
  allowMissingNull: true,
  features: ["enum", "union", "no-defaults"],
  output: "TopLevel.kt",
  topLevel: "TopLevel",
  skipJSON: [
    // Some odd property names prevent Klaxon from mapping to constructors
    // https://github.com/cbeust/klaxon/issues/146
    "blns-object.json",
    "identifiers.json",
    "simple-identifiers.json",
    // Klaxon cannot parse List<List<Enum | Union>>
    // https://github.com/cbeust/klaxon/issues/145
    "kitchen-sink.json",
    "26c9c.json",
    "421d4.json",
    "a0496.json",
    "fcca3.json",
    "ae9ca.json",
    "617e8.json",
    "5f7fe.json",
    "f74d5.json",
    "a3d8c.json",
    "combinations1.json",
    "combinations2.json",
    "combinations3.json",
    "combinations4.json",
    "unions.json",
    "nst-test-suite.json",
    // Klaxon does not support top-level primitives
    "no-classes.json",
    // These should be enabled
    "nbl-stats.json",
    // TODO Investigate these
    "af2d1.json",
    "32431.json",
    "bug427.json"
  ],
  skipSchema: [
    // Very weird - the types are correct, but it can (de)serialize the string,
    // which is not represented in the types.
    "class-with-additional.schema",
    "implicit-class-array-union.schema",
    "go-schema-pattern-properties.schema",
    // IllegalArgumentException
    "accessors.schema",
    "description.schema",
    "union-list.schema",
    // KlaxonException: Need to extract inside
    "bool-string.schema",
    "integer-string.schema",
    "uuid.schema",
    // produces {"foo" : "java.lang.Object@48d61b48"}
    "any.schema",
    // KlaxonException: Couldn't find a suitable constructor for class UnionValue to initialize with {}
    "class-map-union.schema",
    "direct-union.schema",
    // Some weird name collision
    "keyword-enum.schema",
    "keyword-unions.schema",
    // Klaxon does not support top-level primitives
    "top-level-enum.schema"
  ],
  skipMiscJSON: false,
  rendererOptions: { framework: "jackson" },
  quickTestRendererOptions: [],
  sourceFiles: ["src/Language/Kotlin.ts"]
};

export const DartLanguage: Language = {
  name: "dart",
  base: "test/fixtures/dart",
  runCommand(sample: string) {
    return `dart --enable-experiment=non-nullable parser.dart \"${sample}\"`;
  },
  diffViaSchema: false,
  skipDiffViaSchema: [],
  allowMissingNull: true,
  features: [],
  output: "TopLevel.dart",
  topLevel: "TopLevel",
  skipJSON: [
    "direct-recursive.json",
    "list.json",
    "combinations2.json",
    "combinations1.json",
    "combinations3.json",
    "combinations4.json",
    "recursive.json",
    "nbl-stats.json",
    "reddit.json",
    "pokedex.json",
    "bug427.json",
    "us-senators.json",
    "0a91a.json",
    "github-events.json",
    "keywords.json"
  ],
  skipSchema: [],
  skipMiscJSON: true,
  rendererOptions: {},
  quickTestRendererOptions: [],
  sourceFiles: ["src/Language/Dart.ts"]
};

export const PikeLanguage: Language = {
  name: "pike",
  base: "test/fixtures/pike",
  runCommand(sample: string) {
    return `pike main.pike \"${sample}\"`;
  },
  diffViaSchema: false,
  skipDiffViaSchema: [],
  allowMissingNull: true,
  features: ["union"],
  output: "TopLevel.pmod",
  topLevel: "TopLevel",
  skipJSON: [
    "blns-object.json", // illegal characters in expressions
    "identifiers.json", // quicktype internal error
    "7eb30.json", // illegal characters in expressions
    "c6cfd.json", // illegal characters in values
    // all below: Pike's Stdio.File.write() does not support wide strings.
    "nst-test-suite.json",
    "0b91a.json",
    "29f47.json",
    "337ed.json",
    "33d2e.json",
    "458db.json",
    "6c155.json",
    "6de06.json",
    "734ad.json",
    "8592b.json",
    "9ac3b.json",
    "cb0cc.json",
    "d23d5.json",
    "dc44f.json",
    "dec3a.json",
    "f22f5.json"
  ],
  skipMiscJSON: false,
  skipSchema: [
    "top-level-enum.schema", // output generated properly, but not a class
    "keyword-unions.schema", // seems like a problem with deserializing
    "integer-float-union.schema", // no implicit cast int <-> float in Pike
    "minmax.schema", // no implicit cast int <-> float in Pike
    // all below: not failing on expected failure. That's because Pike's quite tolerant with assignments.
    "go-schema-pattern-properties.schema",
    "class-with-additional.schema",
    "multi-type-enum.schema",
    "class-map-union.schema",
    "implicit-class-array-union.schema"
  ],
  rendererOptions: {},
  quickTestRendererOptions: [],
  sourceFiles: ["src/Language/Pike.ts"]
};

export const HaskellLanguage: Language = {
  name: "haskell",
  base: "test/fixtures/haskell",
  setupCommand: "stack install",
  compileCommand: "true",
  runCommand(sample: string) {
    return `stack run haskell -- "${sample}"`;
  },
  diffViaSchema: true,
  skipDiffViaSchema: [
    "bug863.json",
    "reddit.json",
    "github-events.json",
    "nbl-stats.json",
    "0a91a.json",
    "0e0c2.json",
    "29f47.json",
    "2df80.json",
    "27332.json",
    "34702.json",
    "6de06.json",
    "76ae1.json",
    "af2d1.json",
    "be234.json",
    "e8b04.json"
  ],
  allowMissingNull: false,
  features: ["enum", "union", "no-defaults"],
  output: "QuickType.hs",
  topLevel: "QuickType",
  skipJSON: [
    "00c36.json",
    "10be4.json",
    "050b0.json",
    "06bee.json",
    "07c75.json",
    "3536b.json",
    "13d8d.json",
    "43970.json",
    "570ec.json",
    "4d6fb.json",
    "66121.json",
    "5eae5.json",
    "6eb00.json",
    "7f568.json",
    "7fbfb.json",
    "8592b.json",
    "9847b.json",
    "996bd.json",
    "9a503.json",
    "9eed5.json",
    "ad8be.json",
    "ae7f0.json",
    "b4865.json",
    "cda6c.json",
    "c8c7e.json",
    "e53b5.json",
    "f3139.json",
    "f22f5.json",
    "nbl-stats.json",
    "bug855-short.json",
    "combinations4.json",
    "identifiers.json",
    "blns-object.json",
    "recursive.json",
    "bug427.json",
    "nst-test-suite.json",
    "keywords.json"
  ],
  skipMiscJSON: false,
  skipSchema: [
    "any.schema",
    "class-map-union.schema",
    "direct-union.schema",
    "enum.schema",
    "go-schema-pattern-properties.schema",
    "implicit-class-array-union.schema",
    "intersection.schema",
    "multi-type-enum.schema",
    "keyword-unions.schema",
    "optional-any.schema",
    "required.schema",
    "required-non-properties.schema"
  ],
  rendererOptions: {},
  quickTestRendererOptions: [{ "array-type": "list" }],
  sourceFiles: ["src/language/Haskell.ts"]
};<|MERGE_RESOLUTION|>--- conflicted
+++ resolved
@@ -551,12 +551,8 @@
     { "access-level": "internal" },
     { "access-level": "public" },
     { protocol: "equatable" },
-<<<<<<< HEAD
-    ["simple-object.json", { protocol: "hashable" }]
-=======
     { "optional-enums": "true" },
     ["simple-object.json", { protocol: "hashable" }],
->>>>>>> 8d72dcdd
   ],
   sourceFiles: ["src/language/Swift.ts"]
 };
