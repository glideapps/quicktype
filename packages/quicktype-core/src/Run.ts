--- conflicted
+++ resolved
@@ -16,23 +16,16 @@
 import { assert } from "./support/Support";
 
 import { gatherNames } from "./GatherNames";
-import { defaultInferenceFlags, inferenceFlagNames, inferenceFlags, InferenceFlags } from "./Inference";
+import { type InferenceFlags, defaultInferenceFlags, inferenceFlagNames, inferenceFlags } from "./Inference";
 import { makeTransformations } from "./MakeTransformations";
 import { messageError } from "./Messages";
 import { type Annotation, type Location, type SerializedRenderResult, type Span } from "./Source";
 import { type MultiFileRenderResult, type TargetLanguage } from "./TargetLanguage";
-<<<<<<< HEAD
-import { type StringTypeMapping, TypeBuilder } from "./TypeBuilder";
-import { type TypeGraph, noneToAny, optionalToNullable, removeIndirectionIntersections } from "./TypeGraph";
-import type { FixMeOptionsType } from "./types";
-=======
-import { type TransformedStringTypeKind } from "./Type";
 import { TypeBuilder } from "./Type/TypeBuilder";
 import { type StringTypeMapping } from "./Type/TypeBuilderUtils";
 import { TypeGraph } from "./Type/TypeGraph";
 import { noneToAny, optionalToNullable, removeIndirectionIntersections } from "./Type/TypeGraphUtils";
 import { type FixMeOptionsType } from "./types";
->>>>>>> 7143aeed
 
 export function getTargetLanguage(nameOrInstance: LanguageName | TargetLanguage): TargetLanguage {
     if (typeof nameOrInstance === "object") {
