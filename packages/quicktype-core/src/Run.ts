import { mapFirst } from "collection-utils";

import { initTypeNames } from "./attributes/TypeNames";
import { gatherNames } from "./GatherNames";
import { InputData } from "./input/Inputs";
import * as targetLanguages from "./language/All";
import { makeTransformations } from "./MakeTransformations";
import { messageError } from "./Messages";
import { combineClasses } from "./rewrites/CombineClasses";
import { expandStrings } from "./rewrites/ExpandStrings";
import { flattenStrings } from "./rewrites/FlattenStrings";
import { flattenUnions } from "./rewrites/FlattenUnions";
import { inferMaps } from "./rewrites/InferMaps";
import { replaceObjectType } from "./rewrites/ReplaceObjectType";
import { resolveIntersections } from "./rewrites/ResolveIntersections";
import { type Annotation, type Location, type SerializedRenderResult, type Span } from "./Source";
import { type Comment } from "./support/Comments";
<<<<<<< HEAD
import type { LanguageName } from "./types";
=======
import { assert } from "./support/Support";
import { type MultiFileRenderResult, type TargetLanguage } from "./TargetLanguage";
import { type TransformedStringTypeKind } from "./Type";
import { type StringTypeMapping, TypeBuilder } from "./TypeBuilder";
import { type TypeGraph, noneToAny, optionalToNullable, removeIndirectionIntersections } from "./TypeGraph";
import { type FixMeOptionsType } from "./types";
>>>>>>> f16e6ad9

export function getTargetLanguage(nameOrInstance: LanguageName | TargetLanguage): TargetLanguage {
    if (typeof nameOrInstance === "object") {
        return nameOrInstance;
    }

    const language = targetLanguages.languageNamed(nameOrInstance);
    if (language !== undefined) {
        return language;
    }

    return messageError("DriverUnknownOutputLanguage", { lang: nameOrInstance });
}

export interface RendererOptions {
    [name: string]: string | boolean;
}

export interface InferenceFlag {
    description: string;
    explanation: string;
    negationDescription: string;
    order: number;
    stringType?: TransformedStringTypeKind;
}

export const inferenceFlagsObject = {
    /** Whether to infer map types from JSON data */
    inferMaps: {
        description: "Detect maps",
        negationDescription: "Don't infer maps, always use classes",
        explanation: "Infer maps when object keys look like map keys.",
        order: 1
    },
    /** Whether to infer enum types from JSON data */
    inferEnums: {
        description: "Detect enums",
        negationDescription: "Don't infer enums, always use strings",
        explanation: "If string values occur within a relatively small domain,\ninfer them as enum values.",
        order: 2
    },
    /** Whether to convert UUID strings to UUID objects */
    inferUuids: {
        description: "Detect UUIDs",
        negationDescription: "Don't convert UUIDs to UUID objects",
        explanation: "Detect UUIDs like '123e4567-e89b-12d3-a456-426655440000' (partial support).",
        stringType: "uuid" as TransformedStringTypeKind,
        order: 3
    },
    /** Whether to assume that JSON strings that look like dates are dates */
    inferDateTimes: {
        description: "Detect dates & times",
        negationDescription: "Don't infer dates or times",
        explanation: "Infer dates from strings (partial support).",
        stringType: "date-time" as TransformedStringTypeKind,
        order: 4
    },
    /** Whether to convert stringified integers to integers */
    inferIntegerStrings: {
        description: "Detect integers in strings",
        negationDescription: "Don't convert stringified integers to integers",
        explanation: 'Automatically convert stringified integers to integers.\nFor example, "1" is converted to 1.',
        stringType: "integer-string" as TransformedStringTypeKind,
        order: 5
    },
    /** Whether to convert stringified booleans to boolean values */
    inferBooleanStrings: {
        description: "Detect booleans in strings",
        negationDescription: "Don't convert stringified booleans to booleans",
        explanation:
            'Automatically convert stringified booleans to booleans.\nFor example, "true" is converted to true.',
        stringType: "bool-string" as TransformedStringTypeKind,
        order: 6
    },
    /** Combine similar classes.  This doesn't apply to classes from a schema, only from inference. */
    combineClasses: {
        description: "Merge similar classes",
        negationDescription: "Don't combine similar classes",
        explanation:
            "Combine classes with significantly overlapping properties,\ntreating contingent properties as nullable.",
        order: 7
    },
    /** Whether to treat $ref as references within JSON */
    ignoreJsonRefs: {
        description: "Don't treat $ref as a reference in JSON",
        negationDescription: "Treat $ref as a reference in JSON",
        explanation:
            "Like in JSON Schema, allow objects like\n'{ $ref: \"#/foo/bar\" }' to refer\nto another part of the input.",
        order: 8
    }
};
export type InferenceFlagName = keyof typeof inferenceFlagsObject;
export const inferenceFlagNames = Object.getOwnPropertyNames(inferenceFlagsObject) as InferenceFlagName[];
export const inferenceFlags: { [F in InferenceFlagName]: InferenceFlag } = inferenceFlagsObject;

export type InferenceFlags = { [F in InferenceFlagName]: boolean };

/**
 * The options type for the main quicktype entry points,
 * `quicktypeMultiFile` and `quicktype`.
 */
<<<<<<< HEAD
export type NonInferenceOptions = {
    /**
     * The target language for which to produce code.  This can be either an instance of `TargetLanguage`,
     * or a string specifying one of the names for quicktype's built-in target languages.  For example,
     * both `cs` and `csharp` will generate C#.
     */
    lang: LanguageName | TargetLanguage;
    /** The input data from which to produce types */
    inputData: InputData;
    /** Put class properties in alphabetical order, instead of in the order found in the JSON */
    alphabetizeProperties: boolean;
=======
export interface NonInferenceOptions {
>>>>>>> f16e6ad9
    /** Make all class property optional */
    allPropertiesOptional: boolean;
    /** Put class properties in alphabetical order, instead of in the order found in the JSON */
    alphabetizeProperties: boolean;
    /** Check that we're propagating all type attributes (unless we actually can't) */
    checkProvenance: boolean;
    /**
     * Print name gathering debug information to the console.  This might help to figure out why
     * your types get weird names, but the output is quite arcane.
     */
    debugPrintGatherNames: boolean;
    /** Print the type graph to the console at every processing step */
    debugPrintGraph: boolean;
    /**
     * Print type reconstitution debug information to the console.  You'll only ever need this if
     * you're working deep inside quicktype-core.
     */
    debugPrintReconstitution: boolean;
    /** Print schema resolving steps */
    debugPrintSchemaResolving: boolean;
    /** Print the time it took for each pass to run */
    debugPrintTimes: boolean;
    /** Print all transformations to the console prior to generating code */
    debugPrintTransformations: boolean;
    /**
     * Make top-levels classes from JSON fixed.  That means even if two top-level classes are exactly
     * the same, quicktype will still generate two separate types for them.
     */
    fixedTopLevels: boolean;
    /** String to use for one indentation level.  If not given, use the target language's default. */
    indentation: string | undefined;
    /** The input data from which to produce types */
    inputData: InputData;
    /**
     * The target language for which to produce code.  This can be either an instance of `TargetLanguage`,
     * or a string specifying one of the names for quicktype's built-in target languages.  For example,
     * both `cs` and `csharp` will generate C#.
     */
    lang: string | TargetLanguage;
    /** If given, output these comments at the beginning of the main output file */
    leadingComments?: Comment[];
    /** Don't render output.  This is mainly useful for benchmarking. */
    noRender: boolean;
    /** Name of the output file.  Note that quicktype will not write that file, but you'll get its name
     * back as a key in the resulting `Map`.
     */
    outputFilename: string;
    /** Options for the target language's renderer */
    rendererOptions: RendererOptions;
}

export type Options = NonInferenceOptions & InferenceFlags;

const defaultOptions: NonInferenceOptions = {
    lang: "ts",
    inputData: new InputData(),
    alphabetizeProperties: false,
    allPropertiesOptional: false,
    fixedTopLevels: false,
    noRender: false,
    leadingComments: undefined,
    rendererOptions: {},
    indentation: undefined,
    outputFilename: "stdout",
    debugPrintGraph: false,
    checkProvenance: false,
    debugPrintReconstitution: false,
    debugPrintGatherNames: false,
    debugPrintTransformations: false,
    debugPrintTimes: false,
    debugPrintSchemaResolving: false
};

export interface RunContext {
    debugPrintReconstitution: boolean;
    debugPrintSchemaResolving: boolean;
    debugPrintTransformations: boolean;
    stringTypeMapping: StringTypeMapping;

    time: <T>(name: string, f: () => T) => T;
    timeSync: <T>(name: string, f: () => Promise<T>) => Promise<T>;
}

interface GraphInputs {
    conflateNumbers: boolean;
    stringTypeMapping: StringTypeMapping;
    targetLanguage: TargetLanguage;
    typeBuilder: TypeBuilder;
}

function makeDefaultInferenceFlags(): InferenceFlags {
    const flags = {} as InferenceFlags;
    for (const flag of inferenceFlagNames) {
        flags[flag] = true;
    }

    return flags;
}

export const defaultInferenceFlags = makeDefaultInferenceFlags();

class Run implements RunContext {
    private readonly _options: Options;

    public constructor(options: Partial<Options>) {
        // We must not overwrite defaults with undefined values, which
        // we sometimes get.
        this._options = Object.assign({}, defaultOptions, defaultInferenceFlags);
        for (const k of Object.getOwnPropertyNames(options)) {
            const v = (options as FixMeOptionsType)[k];
            if (v !== undefined) {
                (this._options as FixMeOptionsType)[k] = v;
            }
        }
    }

    public get stringTypeMapping(): StringTypeMapping {
        const targetLanguage = getTargetLanguage(this._options.lang);
        const mapping = new Map(targetLanguage.stringTypeMapping);
        for (const flag of inferenceFlagNames) {
            const stringType = inferenceFlags[flag].stringType;
            if (!this._options[flag] && stringType !== undefined) {
                mapping.set(stringType, "string");
            }
        }

        return mapping;
    }

    public get debugPrintReconstitution(): boolean {
        return this._options.debugPrintReconstitution === true;
    }

    public get debugPrintTransformations(): boolean {
        return this._options.debugPrintTransformations;
    }

    public get debugPrintSchemaResolving(): boolean {
        return this._options.debugPrintSchemaResolving;
    }

    public async timeSync<T>(name: string, f: () => Promise<T>): Promise<T> {
        const start = Date.now();
        const result = await f();
        const end = Date.now();
        if (this._options.debugPrintTimes) {
            console.log(`${name} took ${end - start}ms`);
        }

        return result;
    }

    public time<T>(name: string, f: () => T): T {
        const start = Date.now();
        const result = f();
        const end = Date.now();
        if (this._options.debugPrintTimes) {
            console.log(`${name} took ${end - start}ms`);
        }

        return result;
    }

    private makeGraphInputs(): GraphInputs {
        const targetLanguage = getTargetLanguage(this._options.lang);
        const stringTypeMapping = this.stringTypeMapping;
        const conflateNumbers = !targetLanguage.supportsUnionsWithBothNumberTypes;
        const typeBuilder = new TypeBuilder(
            0,
            stringTypeMapping,
            this._options.alphabetizeProperties,
            this._options.allPropertiesOptional,
            this._options.checkProvenance,
            false
        );

        return { targetLanguage, stringTypeMapping, conflateNumbers, typeBuilder };
    }

    private async makeGraph(allInputs: InputData): Promise<TypeGraph> {
        const graphInputs = this.makeGraphInputs();

        await this.timeSync(
            "read input",
            async () =>
                await allInputs.addTypes(
                    this,
                    graphInputs.typeBuilder,
                    this._options.inferMaps,
                    this._options.inferEnums,
                    this._options.fixedTopLevels
                )
        );

        return this.processGraph(allInputs, graphInputs);
    }

    private makeGraphSync(allInputs: InputData): TypeGraph {
        const graphInputs = this.makeGraphInputs();

        this.time("read input", () =>
            allInputs.addTypesSync(
                this,
                graphInputs.typeBuilder,
                this._options.inferMaps,
                this._options.inferEnums,
                this._options.fixedTopLevels
            )
        );

        return this.processGraph(allInputs, graphInputs);
    }

    private processGraph(allInputs: InputData, graphInputs: GraphInputs): TypeGraph {
        const { targetLanguage, stringTypeMapping, conflateNumbers, typeBuilder } = graphInputs;

        let graph = typeBuilder.finish();
        if (this._options.debugPrintGraph) {
            graph.setPrintOnRewrite();
            graph.printGraph();
        }

        const debugPrintReconstitution = this.debugPrintReconstitution;

        if (typeBuilder.didAddForwardingIntersection || !this._options.ignoreJsonRefs) {
            this.time(
                "remove indirection intersections",
                () => (graph = removeIndirectionIntersections(graph, stringTypeMapping, debugPrintReconstitution))
            );
        }

        let unionsDone = false;
        if (allInputs.needSchemaProcessing || !this._options.ignoreJsonRefs) {
            let intersectionsDone = false;
            do {
                const graphBeforeRewrites = graph;
                if (!intersectionsDone) {
                    this.time(
                        "resolve intersections",
                        () =>
                            ([graph, intersectionsDone] = resolveIntersections(
                                graph,
                                stringTypeMapping,
                                debugPrintReconstitution
                            ))
                    );
                }

                if (!unionsDone) {
                    this.time(
                        "flatten unions",
                        () =>
                            ([graph, unionsDone] = flattenUnions(
                                graph,
                                stringTypeMapping,
                                conflateNumbers,
                                true,
                                debugPrintReconstitution
                            ))
                    );
                }

                if (graph === graphBeforeRewrites) {
                    assert(intersectionsDone && unionsDone, "Graph didn't change but we're not done");
                }
            } while (!intersectionsDone || !unionsDone);
        }

        this.time(
            "replace object type",
            () =>
                (graph = replaceObjectType(
                    graph,
                    stringTypeMapping,
                    conflateNumbers,
                    targetLanguage.supportsFullObjectType,
                    debugPrintReconstitution
                ))
        );
        do {
            this.time(
                "flatten unions",
                () =>
                    ([graph, unionsDone] = flattenUnions(
                        graph,
                        stringTypeMapping,
                        conflateNumbers,
                        false,
                        debugPrintReconstitution
                    ))
            );
        } while (!unionsDone);

        if (this._options.combineClasses) {
            const combinedGraph = this.time("combine classes", () =>
                combineClasses(this, graph, this._options.alphabetizeProperties, true, false, debugPrintReconstitution)
            );
            if (combinedGraph === graph) {
                graph = combinedGraph;
            } else {
                this.time(
                    "combine classes cleanup",
                    () =>
                        (graph = combineClasses(
                            this,
                            combinedGraph,
                            this._options.alphabetizeProperties,
                            false,
                            true,
                            debugPrintReconstitution
                        ))
                );
            }
        }

        if (this._options.inferMaps) {
            for (;;) {
                const newGraph = this.time("infer maps", () =>
                    inferMaps(graph, stringTypeMapping, true, debugPrintReconstitution)
                );
                if (newGraph === graph) {
                    break;
                }

                graph = newGraph;
            }
        }

        const enumInference = allInputs.needSchemaProcessing ? "all" : this._options.inferEnums ? "infer" : "none";
        this.time("expand strings", () => (graph = expandStrings(this, graph, enumInference)));
        this.time(
            "flatten unions",
            () =>
                ([graph, unionsDone] = flattenUnions(
                    graph,
                    stringTypeMapping,
                    conflateNumbers,
                    false,
                    debugPrintReconstitution
                ))
        );
        assert(unionsDone, "We should only have to flatten unions once after expanding strings");

        if (allInputs.needSchemaProcessing) {
            this.time(
                "flatten strings",
                () => (graph = flattenStrings(graph, stringTypeMapping, debugPrintReconstitution))
            );
        }

        this.time("none to any", () => (graph = noneToAny(graph, stringTypeMapping, debugPrintReconstitution)));
        if (!targetLanguage.supportsOptionalClassProperties) {
            this.time(
                "optional to nullable",
                () => (graph = optionalToNullable(graph, stringTypeMapping, debugPrintReconstitution))
            );
        }

        this.time("fixed point", () => (graph = graph.rewriteFixedPoint(false, debugPrintReconstitution)));

        this.time("make transformations", () => (graph = makeTransformations(this, graph, targetLanguage)));

        this.time(
            "flatten unions",
            () =>
                ([graph, unionsDone] = flattenUnions(
                    graph,
                    stringTypeMapping,
                    conflateNumbers,
                    false,
                    debugPrintReconstitution
                ))
        );
        assert(unionsDone, "We should only have to flatten unions once after making transformations");

        // Sometimes we combine classes in ways that will the order come out
        // differently compared to what it would be from the equivalent schema,
        // so we always just garbage collect to get a defined order and be done
        // with it.
        // FIXME: We don't actually have to do this if any of the above graph
        // rewrites did anything.  We could just check whether the current graph
        // is different from the one we started out with.
        this.time(
            "GC",
            () => (graph = graph.garbageCollect(this._options.alphabetizeProperties, debugPrintReconstitution))
        );

        if (this._options.debugPrintGraph) {
            console.log("\n# gather names");
        }

        this.time("gather names", () =>
            gatherNames(graph, !allInputs.needSchemaProcessing, this._options.debugPrintGatherNames)
        );
        if (this._options.debugPrintGraph) {
            graph.printGraph();
        }

        return graph;
    }

    private makeSimpleTextResult(lines: string[]): MultiFileRenderResult {
        return new Map([[this._options.outputFilename, { lines, annotations: [] }]] as Array<
            [string, SerializedRenderResult]
        >);
    }

    private preRun(): MultiFileRenderResult | [InputData, TargetLanguage] {
        // FIXME: This makes quicktype not quite reentrant
        initTypeNames();

        const targetLanguage = getTargetLanguage(this._options.lang);
        const inputData = this._options.inputData;
        const needIR = inputData.needIR || !targetLanguage.names.includes("schema");

        const schemaString = needIR ? undefined : inputData.singleStringSchemaSource();
        if (schemaString !== undefined) {
            const lines = JSON.stringify(JSON.parse(schemaString), undefined, 4).split("\n");
            lines.push("");
            const srr = { lines, annotations: [] };
            return new Map([[this._options.outputFilename, srr] as [string, SerializedRenderResult]]);
        }

        return [inputData, targetLanguage];
    }

    public async run(): Promise<MultiFileRenderResult> {
        const preRunResult = this.preRun();
        if (!Array.isArray(preRunResult)) {
            return preRunResult;
        }

        const [inputData, targetLanguage] = preRunResult;

        const graph = await this.makeGraph(inputData);

        return this.renderGraph(targetLanguage, graph);
    }

    public runSync(): MultiFileRenderResult {
        const preRunResult = this.preRun();
        if (!Array.isArray(preRunResult)) {
            return preRunResult;
        }

        const [inputData, targetLanguage] = preRunResult;

        const graph = this.makeGraphSync(inputData);

        return this.renderGraph(targetLanguage, graph);
    }

    private renderGraph(targetLanguage: TargetLanguage, graph: TypeGraph): MultiFileRenderResult {
        if (this._options.noRender) {
            return this.makeSimpleTextResult(["Done.", ""]);
        }

        return targetLanguage.renderGraphAndSerialize(
            graph,
            this._options.outputFilename,
            this._options.alphabetizeProperties,
            this._options.leadingComments,
            this._options.rendererOptions,
            this._options.indentation
        );
    }
}

/**
 * Run quicktype and produce one or more output files.
 *
 * @param options Partial options.  For options that are not defined, the
 * defaults will be used.
 */
export async function quicktypeMultiFile(options: Partial<Options>): Promise<MultiFileRenderResult> {
    return await new Run(options).run();
}

export function quicktypeMultiFileSync(options: Partial<Options>): MultiFileRenderResult {
    return new Run(options).runSync();
}

function offsetLocation(loc: Location, lineOffset: number): Location {
    return { line: loc.line + lineOffset, column: loc.column };
}

function offsetSpan(span: Span, lineOffset: number): Span {
    return { start: offsetLocation(span.start, lineOffset), end: offsetLocation(span.end, lineOffset) };
}

/**
 * Combines a multi-file render result into a single output.  All the files
 * are concatenated and prefixed with a `//`-style comment giving the
 * filename.
 */
export function combineRenderResults(result: MultiFileRenderResult): SerializedRenderResult {
    if (result.size <= 1) {
        const first = mapFirst(result);
        if (first === undefined) {
            return { lines: [], annotations: [] };
        }

        return first;
    }

    let lines: string[] = [];
    let annotations: Annotation[] = [];
    for (const [filename, srr] of result) {
        const offset = lines.length + 2;
        lines = lines.concat([`// ${filename}`, ""], srr.lines);
        annotations = annotations.concat(
            srr.annotations.map(ann => ({ annotation: ann.annotation, span: offsetSpan(ann.span, offset) }))
        );
    }

    return { lines, annotations };
}

/**
 * Run quicktype like `quicktypeMultiFile`, but if there are multiple
 * output files they will all be squashed into one output, with comments at the
 * start of each file.
 *
 * @param options Partial options.  For options that are not defined, the
 * defaults will be used.
 */
export async function quicktype(options: Partial<Options>): Promise<SerializedRenderResult> {
    const result = await quicktypeMultiFile(options);
    return combineRenderResults(result);
}<|MERGE_RESOLUTION|>--- conflicted
+++ resolved
@@ -15,16 +15,13 @@
 import { resolveIntersections } from "./rewrites/ResolveIntersections";
 import { type Annotation, type Location, type SerializedRenderResult, type Span } from "./Source";
 import { type Comment } from "./support/Comments";
-<<<<<<< HEAD
 import type { LanguageName } from "./types";
-=======
 import { assert } from "./support/Support";
 import { type MultiFileRenderResult, type TargetLanguage } from "./TargetLanguage";
 import { type TransformedStringTypeKind } from "./Type";
 import { type StringTypeMapping, TypeBuilder } from "./TypeBuilder";
 import { type TypeGraph, noneToAny, optionalToNullable, removeIndirectionIntersections } from "./TypeGraph";
 import { type FixMeOptionsType } from "./types";
->>>>>>> f16e6ad9
 
 export function getTargetLanguage(nameOrInstance: LanguageName | TargetLanguage): TargetLanguage {
     if (typeof nameOrInstance === "object") {
@@ -126,7 +123,6 @@
  * The options type for the main quicktype entry points,
  * `quicktypeMultiFile` and `quicktype`.
  */
-<<<<<<< HEAD
 export type NonInferenceOptions = {
     /**
      * The target language for which to produce code.  This can be either an instance of `TargetLanguage`,
@@ -138,13 +134,8 @@
     inputData: InputData;
     /** Put class properties in alphabetical order, instead of in the order found in the JSON */
     alphabetizeProperties: boolean;
-=======
-export interface NonInferenceOptions {
->>>>>>> f16e6ad9
     /** Make all class property optional */
     allPropertiesOptional: boolean;
-    /** Put class properties in alphabetical order, instead of in the order found in the JSON */
-    alphabetizeProperties: boolean;
     /** Check that we're propagating all type attributes (unless we actually can't) */
     checkProvenance: boolean;
     /**
@@ -172,14 +163,6 @@
     fixedTopLevels: boolean;
     /** String to use for one indentation level.  If not given, use the target language's default. */
     indentation: string | undefined;
-    /** The input data from which to produce types */
-    inputData: InputData;
-    /**
-     * The target language for which to produce code.  This can be either an instance of `TargetLanguage`,
-     * or a string specifying one of the names for quicktype's built-in target languages.  For example,
-     * both `cs` and `csharp` will generate C#.
-     */
-    lang: string | TargetLanguage;
     /** If given, output these comments at the beginning of the main output file */
     leadingComments?: Comment[];
     /** Don't render output.  This is mainly useful for benchmarking. */
@@ -190,7 +173,7 @@
     outputFilename: string;
     /** Options for the target language's renderer */
     rendererOptions: RendererOptions;
-}
+};
 
 export type Options = NonInferenceOptions & InferenceFlags;
 
