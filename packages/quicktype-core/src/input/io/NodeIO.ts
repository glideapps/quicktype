import * as fs from "fs";
<<<<<<< HEAD

import { defined, exceptionToString } from "@glideapps/ts-necessities";
import { isNode } from "browser-or-node";
import fetch from "cross-fetch";
import isURL from "is-url";
import { type Readable } from "readable-stream";

// eslint-disable-next-line import/no-cycle
import { messageError, panic } from "../../index";

import { getStream } from "./get-stream";
=======
import { defined, exceptionToString } from "@glideapps/ts-necessities";
import { Readable } from "readable-stream";
import { isNode } from "browser-or-node";
import _fetch from "cross-fetch";
import { getStream } from "./get-stream";
import { messageError, panic } from "../../index";

const isURL = require("is-url");

// Only use cross-fetch in CI
const fetch = process.env.CI ? _fetch : (global as any).fetch ?? _fetch;
>>>>>>> e50d5a05

interface HttpHeaders {
    [key: string]: string;
}

function parseHeaders(httpHeaders?: string[]): HttpHeaders {
    if (!Array.isArray(httpHeaders)) {
        return {};
    }

    return httpHeaders.reduce(function (result: HttpHeaders, httpHeader: string) {
        if (httpHeader !== undefined && httpHeader.length > 0) {
            const split = httpHeader.indexOf(":");

            if (split < 0) {
                return panic(`Could not parse HTTP header "${httpHeader}".`);
            }

            const key = httpHeader.slice(0, split).trim();
            const value = httpHeader.slice(split + 1).trim();
            result[key] = value;
        }

        return result;
    }, {} as HttpHeaders);
}

export async function readableFromFileOrURL(fileOrURL: string, httpHeaders?: string[]): Promise<Readable> {
    try {
        if (isURL(fileOrURL)) {
            const response = await fetch(fileOrURL, {
                headers: parseHeaders(httpHeaders)
            });

            return defined(response.body) as unknown as Readable;
        } else if (isNode) {
            if (fileOrURL === "-") {
                // Cast node readable to isomorphic readable from readable-stream
                return process.stdin as unknown as Readable;
            }

            const filePath = fs.lstatSync(fileOrURL).isSymbolicLink() ? fs.readlinkSync(fileOrURL) : fileOrURL;
            if (fs.existsSync(filePath)) {
                // Cast node readable to isomorphic readable from readable-stream
                return fs.createReadStream(filePath, "utf8") as unknown as Readable;
            }
        }
    } catch (e) {
        return messageError("MiscReadError", { fileOrURL, message: exceptionToString(e) });
    }

    return messageError("DriverInputFileDoesNotExist", { filename: fileOrURL });
}

export async function readFromFileOrURL(fileOrURL: string, httpHeaders?: string[]): Promise<string> {
    const readable = await readableFromFileOrURL(fileOrURL, httpHeaders);
    try {
        return await getStream(readable);
    } catch (e) {
        return messageError("MiscReadError", { fileOrURL, message: exceptionToString(e) });
    }
}<|MERGE_RESOLUTION|>--- conflicted
+++ resolved
@@ -1,9 +1,8 @@
 import * as fs from "fs";
-<<<<<<< HEAD
 
 import { defined, exceptionToString } from "@glideapps/ts-necessities";
 import { isNode } from "browser-or-node";
-import fetch from "cross-fetch";
+import _fetch from "cross-fetch";
 import isURL from "is-url";
 import { type Readable } from "readable-stream";
 
@@ -11,19 +10,9 @@
 import { messageError, panic } from "../../index";
 
 import { getStream } from "./get-stream";
-=======
-import { defined, exceptionToString } from "@glideapps/ts-necessities";
-import { Readable } from "readable-stream";
-import { isNode } from "browser-or-node";
-import _fetch from "cross-fetch";
-import { getStream } from "./get-stream";
-import { messageError, panic } from "../../index";
-
-const isURL = require("is-url");
 
 // Only use cross-fetch in CI
 const fetch = process.env.CI ? _fetch : (global as any).fetch ?? _fetch;
->>>>>>> e50d5a05
 
 interface HttpHeaders {
     [key: string]: string;
