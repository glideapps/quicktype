--- conflicted
+++ resolved
@@ -14,16 +14,6 @@
     type InferenceFlagName,
     type RunContext
 } from "./Run";
-<<<<<<< HEAD
-export { CompressedJSON, Value } from "./input/CompressedJSON";
-export { Input, InputData, JSONInput, JSONSourceData, jsonInputForTargetLanguage } from "./input/Inputs";
-export { JSONSchemaInput, JSONSchemaSourceData } from "./input/JSONSchemaInput";
-export { Ref, JSONSchemaType, JSONSchemaAttributes } from "./input/JSONSchemaInput";
-export { RenderContext } from "./Renderer";
-export { Option, OptionDefinition, getOptionValues, OptionValues } from "./RendererOptions";
-export { TargetLanguage, MultiFileRenderResult } from "./TargetLanguage";
-export { all as defaultTargetLanguages, languageNamed, isLanguageName } from "./language/All";
-=======
 export { CompressedJSON, type Value } from "./input/CompressedJSON";
 export { type Input, InputData, JSONInput, type JSONSourceData, jsonInputForTargetLanguage } from "./input/Inputs";
 export { JSONSchemaInput, type JSONSchemaSourceData } from "./input/JSONSchemaInput";
@@ -31,8 +21,7 @@
 export type { RenderContext } from "./Renderer";
 export { Option, type OptionDefinition, getOptionValues, type OptionValues } from "./RendererOptions";
 export { TargetLanguage, type MultiFileRenderResult } from "./TargetLanguage";
-export { all as defaultTargetLanguages, languageNamed } from "./language/All";
->>>>>>> f16e6ad9
+export { all as defaultTargetLanguages, languageNamed, isLanguageName } from "./language/All";
 export {
     type MultiWord,
     type Sourcelike,
