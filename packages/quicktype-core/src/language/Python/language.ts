import { iterableSome } from "collection-utils";

import { type RenderContext } from "../../Renderer";
import { BooleanOption, EnumOption, getOptionValues } from "../../RendererOptions";
import { TargetLanguage } from "../../TargetLanguage";
import { type PrimitiveStringTypeKind, type TransformedStringTypeKind, type Type, UnionType } from "../../Type";
import { type StringTypeMapping } from "../../TypeBuilder";
import { type FixMeOptionsType } from "../../types";

import { JSONPythonRenderer } from "./JSONPythonRenderer";
import { PythonRenderer } from "./PythonRenderer";

export interface PythonFeatures {
    dataClasses: boolean;
    typeHints: boolean;
}

export const pythonOptions = {
    features: new EnumOption(
        "python-version",
        "Python version",
        {
            "3.5": { typeHints: false, dataClasses: false },
            "3.6": { typeHints: true, dataClasses: false },
            "3.7": { typeHints: true, dataClasses: true }
        },
        "3.6"
    ),
    justTypes: new BooleanOption("just-types", "Classes only", false),
    nicePropertyNames: new BooleanOption("nice-property-names", "Transform property names to be Pythonic", true),
    pydanticBaseModel: new BooleanOption("pydantic-base-model", "Uses pydantic BaseModel", false)
};

<<<<<<< HEAD
export const pythonLanguageConfig = { displayName: "Python", names: ["python", "py"], extension: "py" } as const;

export class PythonTargetLanguage extends TargetLanguage<typeof pythonLanguageConfig> {
    public constructor() {
        super(pythonLanguageConfig);
    }

    public getOptions(): typeof pythonOptions {
        return pythonOptions;
=======
export class PythonTargetLanguage extends TargetLanguage {
    protected getOptions(): Array<Option<FixMeOptionsAnyType>> {
        return [
            pythonOptions.features,
            pythonOptions.justTypes,
            pythonOptions.nicePropertyNames,
            pythonOptions.pydanticBaseModel
        ];
>>>>>>> 63db12c4
    }

    public get stringTypeMapping(): StringTypeMapping {
        const mapping: Map<TransformedStringTypeKind, PrimitiveStringTypeKind> = new Map();
        const dateTimeType = "date-time";
        mapping.set("date", dateTimeType);
        mapping.set("time", dateTimeType);
        mapping.set("date-time", dateTimeType);
        mapping.set("uuid", "uuid");
        mapping.set("integer-string", "integer-string");
        mapping.set("bool-string", "bool-string");
        return mapping;
    }

    public get supportsUnionsWithBothNumberTypes(): boolean {
        return true;
    }

    public get supportsOptionalClassProperties(): boolean {
        return false;
    }

    public needsTransformerForType(t: Type): boolean {
        if (t instanceof UnionType) {
            return iterableSome(t.members, m => this.needsTransformerForType(m));
        }

        return t.kind === "integer-string" || t.kind === "bool-string";
    }

    protected makeRenderer(renderContext: RenderContext, untypedOptionValues: FixMeOptionsType): PythonRenderer {
        const options = getOptionValues(pythonOptions, untypedOptionValues);
        if (options.justTypes) {
            return new PythonRenderer(this, renderContext, options);
        } else {
            return new JSONPythonRenderer(this, renderContext, options);
        }
    }
}<|MERGE_RESOLUTION|>--- conflicted
+++ resolved
@@ -31,7 +31,6 @@
     pydanticBaseModel: new BooleanOption("pydantic-base-model", "Uses pydantic BaseModel", false)
 };
 
-<<<<<<< HEAD
 export const pythonLanguageConfig = { displayName: "Python", names: ["python", "py"], extension: "py" } as const;
 
 export class PythonTargetLanguage extends TargetLanguage<typeof pythonLanguageConfig> {
@@ -41,16 +40,6 @@
 
     public getOptions(): typeof pythonOptions {
         return pythonOptions;
-=======
-export class PythonTargetLanguage extends TargetLanguage {
-    protected getOptions(): Array<Option<FixMeOptionsAnyType>> {
-        return [
-            pythonOptions.features,
-            pythonOptions.justTypes,
-            pythonOptions.nicePropertyNames,
-            pythonOptions.pydanticBaseModel
-        ];
->>>>>>> 63db12c4
     }
 
     public get stringTypeMapping(): StringTypeMapping {
