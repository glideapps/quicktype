import {
    setUnion,
    arrayIntercalate,
    toReadonlyArray,
    iterableFirst,
    iterableFind,
    iterableSome,
    withDefault
} from "collection-utils";

import { TargetLanguage } from "../TargetLanguage";
import { Type, TypeKind, ClassType, ClassProperty, ArrayType, MapType, EnumType, UnionType } from "../Type";
import { nullableFromUnion, matchType, removeNullFromUnion, isNamedType, directlyReachableTypes } from "../TypeUtils";
import { NameStyle, Name, Namer, funPrefixNamer, DependencyName } from "../Naming";
import { Sourcelike, maybeAnnotated } from "../Source";
import { anyTypeIssueAnnotation, nullTypeIssueAnnotation } from "../Annotation";
import {
    legalizeCharacters,
    isAscii,
    isLetterOrUnderscoreOrDigit,
    stringEscape,
    NamingStyle,
    makeNameStyle
} from "../support/Strings";
import { defined, assertNever, panic, numberEnumValues } from "../support/Support";
import { ConvenienceRenderer, ForbiddenWordsInfo } from "../ConvenienceRenderer";
import { StringOption, EnumOption, BooleanOption, Option, getOptionValues, OptionValues } from "../RendererOptions";
import { assert } from "../support/Support";
import { Declaration } from "../DeclarationIR";
import { RenderContext } from "../Renderer";
import { getAccessorName } from "../attributes/AccessorNames";
import { enumCaseValues } from "../attributes/EnumValues";
import { minMaxValueForType, minMaxLengthForType, patternForType, MinMaxConstraint } from "../attributes/Constraints";

const pascalValue: [string, NamingStyle] = ["pascal-case", "pascal"];
const underscoreValue: [string, NamingStyle] = ["underscore-case", "underscore"];
const camelValue: [string, NamingStyle] = ["camel-case", "camel"];
const upperUnderscoreValue: [string, NamingStyle] = ["upper-underscore-case", "upper-underscore"];
const pascalUpperAcronymsValue: [string, NamingStyle] = ["pascal-case-upper-acronyms", "pascal-upper-acronyms"];
const camelUpperAcronymsValue: [string, NamingStyle] = ["camel-case-upper-acronyms", "camel-upper-acronyms"];

export const cPlusPlusOptions = {
    typeSourceStyle: new EnumOption(
        "source-style",
        "Source code generation type,  whether to generate single or multiple source files",
        [
            ["single-source", true],
            ["multi-source", false]
        ],
        "single-source",
        "secondary"
    ),
    includeLocation: new EnumOption(
        "include-location",
        "Whether json.hpp is to be located globally or locally",
        [
            ["local-include", true],
            ["global-include", false]
        ],
        "local-include",
        "secondary"
    ),
    codeFormat: new EnumOption(
        "code-format",
        "Generate classes with getters/setters, instead of structs",
        [
            ["with-struct", false],
            ["with-getter-setter", true]
        ],
        "with-getter-setter"
    ),
    wstring: new EnumOption(
        "wstring",
        "Store strings using Utf-16 std::wstring, rather than Utf-8 std::string",
        [
            ["use-string", false],
            ["use-wstring", true]
        ],
        "use-string"
    ),
    westConst: new EnumOption(
        "const-style",
        "Put const to the left/west (const T) or right/east (T const)",
        [
            ["west-const", true],
            ["east-const", false]
        ],
        "west-const"
    ),
    justTypes: new BooleanOption("just-types", "Plain types only", false),
    namespace: new StringOption("namespace", "Name of the generated namespace(s)", "NAME", "quicktype"),
    enumType: new StringOption("enum-type", "Type of enum class", "NAME", "int", "secondary"),
    typeNamingStyle: new EnumOption<NamingStyle>("type-style", "Naming style for types", [
        pascalValue,
        underscoreValue,
        camelValue,
        upperUnderscoreValue,
        pascalUpperAcronymsValue,
        camelUpperAcronymsValue
    ]),
    memberNamingStyle: new EnumOption<NamingStyle>("member-style", "Naming style for members", [
        underscoreValue,
        pascalValue,
        camelValue,
        upperUnderscoreValue,
        pascalUpperAcronymsValue,
        camelUpperAcronymsValue
    ]),
    enumeratorNamingStyle: new EnumOption<NamingStyle>("enumerator-style", "Naming style for enumerators", [
        upperUnderscoreValue,
        underscoreValue,
        pascalValue,
        camelValue,
        pascalUpperAcronymsValue,
        camelUpperAcronymsValue
    ]),
    boost: new BooleanOption("boost", "Require a dependency on boost. Without boost, C++17 is required", true),
    hideNullOptional: new BooleanOption("hide-null-optional", "Hide null value for optional field", false)
};

export class CPlusPlusTargetLanguage extends TargetLanguage {
    constructor(displayName = "C++", names: string[] = ["c++", "cpp", "cplusplus"], extension = "cpp") {
        super(displayName, names, extension);
    }

    protected getOptions(): Option<any>[] {
        return [
            cPlusPlusOptions.justTypes,
            cPlusPlusOptions.namespace,
            cPlusPlusOptions.codeFormat,
            cPlusPlusOptions.wstring,
            cPlusPlusOptions.westConst,
            cPlusPlusOptions.typeSourceStyle,
            cPlusPlusOptions.includeLocation,
            cPlusPlusOptions.typeNamingStyle,
            cPlusPlusOptions.memberNamingStyle,
            cPlusPlusOptions.enumeratorNamingStyle,
            cPlusPlusOptions.enumType,
            cPlusPlusOptions.boost,
            cPlusPlusOptions.hideNullOptional
        ];
    }

    get supportsUnionsWithBothNumberTypes(): boolean {
        return true;
    }

    get supportsOptionalClassProperties(): boolean {
        return true;
    }

    protected makeRenderer(
        renderContext: RenderContext,
        untypedOptionValues: { [name: string]: any }
    ): CPlusPlusRenderer {
        return new CPlusPlusRenderer(this, renderContext, getOptionValues(cPlusPlusOptions, untypedOptionValues));
    }
}

function constraintsForType(t: Type):
    | {
          minMax?: MinMaxConstraint;
          minMaxLength?: MinMaxConstraint;
          pattern?: string;
      }
    | undefined {
    const minMax = minMaxValueForType(t);
    const minMaxLength = minMaxLengthForType(t);
    const pattern = patternForType(t);
    if (minMax === undefined && minMaxLength === undefined && pattern === undefined) return undefined;
    return { minMax, minMaxLength, pattern };
}

const legalizeName = legalizeCharacters(cp => isAscii(cp) && isLetterOrUnderscoreOrDigit(cp));

const keywords = [
    "alignas",
    "alignof",
    "and",
    "and_eq",
    "asm",
    "atomic_cancel",
    "atomic_commit",
    "atomic_noexcept",
    "auto",
    "bitand",
    "bitor",
    "bool",
    "break",
    "case",
    "catch",
    "char",
    "char16_t",
    "char32_t",
    "class",
    "compl",
    "concept",
    "const",
    "constexpr",
    "const_cast",
    "continue",
    "co_await",
    "co_return",
    "co_yield",
    "decltype",
    "default",
    "delete",
    "do",
    "double",
    "dynamic_cast",
    "else",
    "enum",
    "explicit",
    "export",
    "extern",
    "false",
    "float",
    "for",
    "friend",
    "goto",
    "if",
    "import",
    "inline",
    "int",
    "long",
    "module",
    "mutable",
    "namespace",
    "new",
    "noexcept",
    "not",
    "not_eq",
    "nullptr",
    "operator",
    "or",
    "or_eq",
    "private",
    "protected",
    "public",
    "register",
    "reinterpret_cast",
    "requires",
    "return",
    "short",
    "signed",
    "sizeof",
    "static",
    "static_assert",
    "static_cast",
    "struct",
    "switch",
    "synchronized",
    "template",
    "this",
    "thread_local",
    "throw",
    "true",
    "try",
    "typedef",
    "typeid",
    "typename",
    "union",
    "unsigned",
    "using",
    "virtual",
    "void",
    "volatile",
    "wchar_t",
    "while",
    "xor",
    "xor_eq",
    "override",
    "final",
    "transaction_safe",
    "transaction_safe_dynamic",
    "NULL"
];

/// Type to use as an optional if cycle breaking is required
const optionalAsSharedType = "std::shared_ptr";
/// Factory to use when creating an optional if cycle breaking is required
const optionalFactoryAsSharedType = "std::make_shared";

/**
 * To be able to support circles in multiple files -
 * e.g. class#A using class#B using class#A (obviously not directly,
 * but in vector or in variant) we can forward declare them;
 */
export enum IncludeKind {
    ForwardDeclare,
    Include
}

export enum GlobalNames {
    ClassMemberConstraints,
    ClassMemberConstraintException,
    ValueTooLowException,
    ValueTooHighException,
    ValueTooShortException,
    ValueTooLongException,
    InvalidPatternException,
    CheckConstraint
}

export enum MemberNames {
    MinIntValue,
    GetMinIntValue,
    SetMinIntValue,
    MaxIntValue,
    GetMaxIntValue,
    SetMaxIntValue,
    MinDoubleValue,
    GetMinDoubleValue,
    SetMinDoubleValue,
    MaxDoubleValue,
    GetMaxDoubleValue,
    SetMaxDoubleValue,
    MinLength,
    GetMinLength,
    SetMinLength,
    MaxLength,
    GetMaxLength,
    SetMaxLength,
    Pattern,
    GetPattern,
    SetPattern
}

type ConstraintMember = {
    name: MemberNames;
    getter: MemberNames;
    setter: MemberNames;
    cppType: string;
    cppConstType?: string;
};

export type IncludeRecord = {
    kind: IncludeKind | undefined /** How to include that */;
    typeKind: TypeKind | undefined /** What exactly to include */;
};

export type TypeRecord = {
    name: Name;
    type: Type;
    level: number;
    variant: boolean;
    forceInclude: boolean;
};

/**
 * We map each and every unique type to a include kind, e.g. how
 * to include the given type
 */
export type IncludeMap = Map<string, IncludeRecord>;

export type TypeContext = {
    needsForwardIndirection: boolean;
    needsOptionalIndirection: boolean;
    inJsonNamespace: boolean;
};

interface StringType {
    getType(): string;
    getConstType(): string;
    getSMatch(): string;
    getRegex(): string;
    createStringLiteral(inner: Sourcelike): Sourcelike;
    wrapToString(inner: Sourcelike): Sourcelike;
    wrapEncodingChange(
        qualifier: Sourcelike[],
        fromType: Sourcelike,
        toType: Sourcelike,
        inner: Sourcelike
    ): Sourcelike;
    emitHelperFunctions(): void;
}

function addQualifier(qualifier: Sourcelike, qualified: Sourcelike[]): Sourcelike[] {
    if (qualified.length === 0) {
        return [];
    }
    return [qualifier, qualified];
}

class WrappingCode {
<<<<<<< HEAD
    constructor(private readonly start: Sourcelike[], private readonly end: Sourcelike[]) {}
=======
    private readonly _start: Sourcelike[];
    private readonly _end: Sourcelike[];

    constructor(start: Sourcelike[], end: Sourcelike[]) {
        this._start = start;
        this._end = end;
    }
>>>>>>> 90d7adf2

    wrap(qualifier: Sourcelike, inner: Sourcelike): Sourcelike {
        return [addQualifier(qualifier, this.start), inner, this.end];
    }
}

class BaseString {
    public _stringType: string;
    public _constStringType: string;
    public _smatch: string;
    public _regex: string;
    public _stringLiteralPrefix: string;
    public _toString: WrappingCode;
    public _encodingClass: Sourcelike;
    public _encodingFunction: Sourcelike;

    constructor(
        stringType: string,
        constStringType: string,
        smatch: string,
        regex: string,
        stringLiteralPrefix: string,
        toString: WrappingCode,
        encodingClass: string,
        encodingFunction: string
    ) {
        this._stringType = stringType;
        this._constStringType = constStringType;
        this._smatch = smatch;
        this._regex = regex;
        this._stringLiteralPrefix = stringLiteralPrefix;
        this._toString = toString;
        this._encodingClass = encodingClass;
        this._encodingFunction = encodingFunction;
    }

    public getType(): string {
        return this._stringType;
    }

    public getConstType(): string {
        return this._constStringType;
    }

    public getSMatch(): string {
        return this._smatch;
    }

    public getRegex(): string {
        return this._regex;
    }

    public createStringLiteral(inner: Sourcelike): Sourcelike {
        return [this._stringLiteralPrefix, '"', inner, '"'];
    }

    public wrapToString(inner: Sourcelike): Sourcelike {
        return this._toString.wrap([], inner);
    }
}

export class CPlusPlusRenderer extends ConvenienceRenderer {
    /**
     * For forward declaration practically
     */
    private readonly _enumType: string;

    private readonly _generatedFiles: Set<string>;
    private _currentFilename: string | undefined;
    private _allTypeNames: Set<string>;
    private readonly _gettersAndSettersForPropertyName = new Map<Name, [Name, Name, Name]>();
    private readonly _namespaceNames: ReadonlyArray<string>;
    private readonly _memberNameStyle: NameStyle;
    private readonly _namedTypeNameStyle: NameStyle;
    private readonly _generatedGlobalNames: Map<GlobalNames, string>;
    private readonly _generatedMemberNames: Map<MemberNames, string>;
    private readonly _forbiddenGlobalNames: string[];
    private readonly _memberNamingFunction: Namer;
    private readonly _stringType: StringType;
    /// The type to use as an optional  (std::optional or std::shared)
    private readonly _optionalType: string;
    private readonly _optionalFactory: string;
    private readonly _nulloptType: string;
    private readonly _variantType: string;
    private readonly _variantIndexMethodName: string;

    protected readonly typeNamingStyle: NamingStyle;
    protected readonly enumeratorNamingStyle: NamingStyle;

    constructor(
        targetLanguage: TargetLanguage,
        renderContext: RenderContext,
        private readonly _options: OptionValues<typeof cPlusPlusOptions>
    ) {
        super(targetLanguage, renderContext);

        this._enumType = _options.enumType;
        this._namespaceNames = _options.namespace.split("::");

        this.typeNamingStyle = _options.typeNamingStyle;
        this._namedTypeNameStyle = makeNameStyle(this.typeNamingStyle, legalizeName);
        this.enumeratorNamingStyle = _options.enumeratorNamingStyle;

        this._memberNameStyle = makeNameStyle(_options.memberNamingStyle, legalizeName);
        this._memberNamingFunction = funPrefixNamer("members", this._memberNameStyle);
        this._gettersAndSettersForPropertyName = new Map();

        this._allTypeNames = new Set<string>();
        this._generatedFiles = new Set<string>();
        this._generatedGlobalNames = new Map();
        this._generatedMemberNames = new Map();
        this._forbiddenGlobalNames = [];

        if (_options.wstring) {
            this._stringType = this.WideString;
        } else {
            this._stringType = this.NarrowString;
        }

        if (_options.boost) {
            this._optionalType = "boost::optional";
            this._optionalFactory = "boost::optional";
            this._nulloptType = "boost::none";
            this._variantType = "boost::variant";
            this._variantIndexMethodName = "which";
        } else {
            this._optionalType = "std::optional";
            this._optionalFactory = "std::make_optional";
            this._nulloptType = "std::nullopt";
            this._variantType = "std::variant";
            this._variantIndexMethodName = "index";
        }

        this.setupGlobalNames();
    }

    // union typeguard
    isUnion(t: Type | UnionType): t is UnionType {
        return t.kind === "union";
    }

    // Returns true if the type can be stored in
    // a stack based optional type. This requires
    // that the type does not require forward declaration.
    isOptionalAsValuePossible(t: Type): boolean {
        if (this.isForwardDeclaredType(t)) return false;

        if (this.isUnion(t)) {
            // There is something stinky about this test.
            // There is special handling somewhere that if you
            // have the following schema
            // {
            //     "$schema": "http://json-schema.org/draft-06/schema#",
            //     "$ref": "#/definitions/List",
            //     "definitions": {
            //         "List": {
            //             "type": "object",
            //             "additionalProperties": false,
            //             "properties": {
            //                 "data": {
            //                     "type": "string"
            //                 },
            //                 "next": {
            //                     "anyOf": [
            //                         {
            //                             "$ref": "#/definitions/List"
            //                         }
            //                         {
            //                             "type": "null"
            //                         }
            //                     ]
            //                 }
            //             },
            //             "required": [],
            //             "title": "List"
            //         }
            //     }
            // }
            // Then a variant is not output but the single item inlined
            //
            //     struct TopLevel {
            //       std::optional<std::string> data;
            //       std::optional<TopLevel> next;
            //     };
            //
            // instead of
            //     struct TopLevel {
            //       std::optional<std::string> data;
            //       std::shared_ptr<TopLevel> next;
            //     };
            //
            // checking to see if the collapse of the variant has
            // occured and then doing the isCycleBreakerType check
            // on the single type the variant would contain seems
            // to solve the problem. But does this point to a problem
            // with the core library or with the CPlusPlus package
            const [, nonNulls] = removeNullFromUnion(t);
            if (nonNulls.size === 1) {
                const tt = defined(iterableFirst(nonNulls));
                return !this.isCycleBreakerType(tt);
            }
        }
        return !this.isCycleBreakerType(t);
    }

    isImplicitCycleBreaker(t: Type): boolean {
        const kind = t.kind;
        return kind === "array" || kind === "map";
    }

    // Is likely to return std::optional or boost::optional
    optionalTypeStack(): string {
        return this._optionalType;
    }

    // Is likely to return std::make_optional or boost::optional
    optionalFactoryStack(): string {
        return this._optionalFactory;
    }

    // Is likely to return std::shared_ptr
    optionalTypeHeap(): string {
        return optionalAsSharedType;
    }

    // Is likely to return std::make_shared
    optionalFactoryHeap(): string {
        return optionalFactoryAsSharedType;
    }

    // Returns the optional type most suitable for the given type.
    // Classes that don't require forward declarations can be stored
    // in std::optional ( or boost::optional )
    optionalType(t: Type): string {
        if (this.isOptionalAsValuePossible(t)) return this.optionalTypeStack();
        else return this.optionalTypeHeap();
    }

    // Returns a label that can be used to distinguish between
    // heap and stack based optional handling methods
    optionalTypeLabel(t: Type): string {
        if (this.isOptionalAsValuePossible(t)) return "stack";
        else return "heap";
    }

    protected getConstraintMembers(): ConstraintMember[] {
        return [
            {
                name: MemberNames.MinIntValue,
                getter: MemberNames.GetMinIntValue,
                setter: MemberNames.SetMinIntValue,
                cppType: "int64_t"
            },
            {
                name: MemberNames.MaxIntValue,
                getter: MemberNames.GetMaxIntValue,
                setter: MemberNames.SetMaxIntValue,
                cppType: "int64_t"
            },
            {
                name: MemberNames.MinDoubleValue,
                getter: MemberNames.GetMinDoubleValue,
                setter: MemberNames.SetMinDoubleValue,
                cppType: "double"
            },
            {
                name: MemberNames.MaxDoubleValue,
                getter: MemberNames.GetMaxDoubleValue,
                setter: MemberNames.SetMaxDoubleValue,
                cppType: "double"
            },
            {
                name: MemberNames.MinLength,
                getter: MemberNames.GetMinLength,
                setter: MemberNames.SetMinLength,
                cppType: "size_t"
            },
            {
                name: MemberNames.MaxLength,
                getter: MemberNames.GetMaxLength,
                setter: MemberNames.SetMaxLength,
                cppType: "size_t"
            },
            {
                name: MemberNames.Pattern,
                getter: MemberNames.GetPattern,
                setter: MemberNames.SetPattern,
                cppType: this._stringType.getType(),
                cppConstType: this._stringType.getConstType()
            }
        ];
    }

    protected lookupGlobalName(type: GlobalNames): string {
        return defined(this._generatedGlobalNames.get(type));
    }

    protected lookupMemberName(type: MemberNames): string {
        return defined(this._generatedMemberNames.get(type));
    }

    protected addGlobalName(type: GlobalNames): void {
        const genName = this._namedTypeNameStyle(GlobalNames[type]);
        this._generatedGlobalNames.set(type, genName);
        this._forbiddenGlobalNames.push(genName);
    }

    protected addMemberName(type: MemberNames): void {
        this._generatedMemberNames.set(type, this._memberNameStyle(MemberNames[type]));
    }

    protected setupGlobalNames(): void {
        for (const v of numberEnumValues(GlobalNames)) {
            this.addGlobalName(v);
        }
        for (const v of numberEnumValues(MemberNames)) {
            this.addMemberName(v);
        }
    }

    protected forbiddenNamesForGlobalNamespace(): string[] {
        return [...keywords, ...this._forbiddenGlobalNames];
    }

    protected forbiddenForObjectProperties(_c: ClassType, _className: Name): ForbiddenWordsInfo {
        return { names: [], includeGlobalForbidden: true };
    }

    protected forbiddenForEnumCases(_e: EnumType, _enumName: Name): ForbiddenWordsInfo {
        return { names: [], includeGlobalForbidden: true };
    }

    protected makeNamedTypeNamer(): Namer {
        return funPrefixNamer("types", this._namedTypeNameStyle);
    }

    protected namerForObjectProperty(): Namer {
        return this._memberNamingFunction;
    }

    protected makeUnionMemberNamer(): null {
        return null;
    }

    protected makeEnumCaseNamer(): Namer {
        return funPrefixNamer("enumerators", makeNameStyle(this.enumeratorNamingStyle, legalizeName));
    }

    protected makeNamesForPropertyGetterAndSetter(
        _c: ClassType,
        _className: Name,
        _p: ClassProperty,
        _jsonName: string,
        name: Name
    ): [Name, Name, Name] {
        const getterName = new DependencyName(this._memberNamingFunction, name.order, lookup => `get_${lookup(name)}`);
        const mutableGetterName = new DependencyName(
            this._memberNamingFunction,
            name.order,
            lookup => `getMutable_${lookup(name)}`
        );
        const setterName = new DependencyName(this._memberNamingFunction, name.order, lookup => `set_${lookup(name)}`);
        return [getterName, mutableGetterName, setterName];
    }

    protected makePropertyDependencyNames(
        c: ClassType,
        className: Name,
        p: ClassProperty,
        jsonName: string,
        name: Name
    ): Name[] {
        const getterAndSetterNames = this.makeNamesForPropertyGetterAndSetter(c, className, p, jsonName, name);
        this._gettersAndSettersForPropertyName.set(name, getterAndSetterNames);
        return getterAndSetterNames;
    }

    protected withConst(s: Sourcelike): Sourcelike {
        if (this._options.westConst) {
            return ["const ", s];
        } else {
            return [s, " const"];
        }
    }

    protected emitInclude(global: boolean, name: Sourcelike): void {
        this.emitLine("#include ", global ? "<" : '"', name, global ? ">" : '"');
    }

    protected startFile(basename: Sourcelike, includeHelper = true): void {
        assert(this._currentFilename === undefined, "Previous file wasn't finished");
        if (basename !== undefined) {
            this._currentFilename = this.sourcelikeToString(basename);
        }

        if (this.leadingComments !== undefined) {
            this.emitCommentLines(this.leadingComments);
        } else if (!this._options.justTypes) {
            this.emitCommentLines([" To parse this JSON data, first install", ""]);
            if (this._options.boost) {
                this.emitCommentLines(["     Boost     http://www.boost.org"]);
            }
            this.emitCommentLines([
                "     json.hpp  https://github.com/nlohmann/json",
                "",
                " Then include this file, and then do",
                ""
            ]);

            if (this._options.typeSourceStyle) {
                this.forEachTopLevel("none", (_, topLevelName) => {
                    this.emitLine("//     ", topLevelName, " data = nlohmann::json::parse(jsonString);");
                });
            } else {
                this.emitLine("//     ", basename, " data = nlohmann::json::parse(jsonString);");
            }
            if (this._options.wstring) {
                this.emitLine("//");
                this.emitLine("//  You can get std::wstring data back out using");
                this.emitLine("//");
                this.forEachTopLevel("none", (_, topLevelName) => {
                    this.emitLine("//     std::wcout << ", "wdump((nlohmann::json) ", topLevelName, ");");
                });
            }
        }
        this.ensureBlankLine();

        this.emitLine("#pragma once");
        this.ensureBlankLine();

        if (this.haveOptionalProperties) {
            if (this._options.boost) {
                this.emitInclude(true, "boost/optional.hpp");
            } else {
                this.emitInclude(true, "optional");
            }
        }
        if (this.haveNamedUnions) {
            if (this._options.boost) {
                this.emitInclude(true, "boost/variant.hpp");
            } else {
                this.emitInclude(true, "variant");
            }
        }
        if (!this._options.justTypes) {
            if (!this._options.includeLocation) {
                this.emitInclude(true, "nlohmann/json.hpp");
            } else {
                this.emitInclude(false, "json.hpp");
            }

            if (includeHelper && !this._options.typeSourceStyle) {
                this.emitInclude(false, "helper.hpp");
            }
        }
        this.ensureBlankLine();
    }

    protected finishFile(): void {
        super.finishFile(defined(this._currentFilename));
        this._currentFilename = undefined;
    }

    protected get needsTypeDeclarationBeforeUse(): boolean {
        return true;
    }

    protected canBeForwardDeclared(t: Type): boolean {
        const kind = t.kind;
        return kind === "class";
    }

    protected emitDescriptionBlock(lines: Sourcelike[]): void {
        this.emitCommentLines(lines, " * ", "/**", " */");
    }

    protected emitBlock(line: Sourcelike, withSemicolon: boolean, f: () => void, withIndent = true): void {
        this.emitLine(line, " {");
        this.preventBlankLine();
        if (withIndent) {
            this.indent(f);
        } else {
            f();
        }
        this.preventBlankLine();
        if (withSemicolon) {
            this.emitLine("};");
        } else {
            this.emitLine("}");
        }
    }

    protected emitNamespaces(namespaceNames: Iterable<string>, f: () => void): void {
        const namesArray = toReadonlyArray(namespaceNames);
        const first = namesArray[0];
        if (first === undefined) {
            f();
        } else {
            this.emitBlock(
                ["namespace ", first],
                false,
                () => this.emitNamespaces(namesArray.slice(1), f),
                namesArray.length === 1
            );
        }
    }

    protected cppTypeInOptional(
        nonNulls: ReadonlySet<Type>,
        ctx: TypeContext,
        withIssues: boolean,
        forceNarrowString: boolean
    ): Sourcelike {
        if (nonNulls.size === 1) {
            return this.cppType(defined(iterableFirst(nonNulls)), ctx, withIssues, forceNarrowString, false);
        }
        const typeList: Sourcelike = [];
        for (const t of nonNulls) {
            if (typeList.length !== 0) {
                typeList.push(", ");
            }
            typeList.push(
                this.cppType(
                    t,
                    {
                        needsForwardIndirection: true,
                        needsOptionalIndirection: false,
                        inJsonNamespace: ctx.inJsonNamespace
                    },
                    withIssues,
                    false,
                    false
                )
            );
        }
        return [this._variantType, "<", typeList, ">"];
    }

    protected variantType(u: UnionType, inJsonNamespace: boolean): Sourcelike {
        const [maybeNull, nonNulls] = removeNullFromUnion(u, true);
        assert(nonNulls.size >= 2, "Variant not needed for less than two types.");
        const indirection = maybeNull !== null;
        const variant = this.cppTypeInOptional(
            nonNulls,
            {
                needsForwardIndirection: !indirection,
                needsOptionalIndirection: !indirection,
                inJsonNamespace
            },
            true,
            false
        );
        if (!indirection) {
            return variant;
        }
        return [this.optionalType(u), "<", variant, ">"];
    }

    protected ourQualifier(inJsonNamespace: boolean): Sourcelike {
        return inJsonNamespace ? [arrayIntercalate("::", this._namespaceNames), "::"] : [];
    }

    protected jsonQualifier(inJsonNamespace: boolean): Sourcelike {
        return inJsonNamespace ? [] : "nlohmann::";
    }

    protected variantIndirection(type: Type, needIndirection: boolean, typeSrc: Sourcelike): Sourcelike {
        if (!needIndirection) return typeSrc;
        return [this.optionalType(type), "<", typeSrc, ">"];
    }

    protected cppType(
        t: Type,
        ctx: TypeContext,
        withIssues: boolean,
        forceNarrowString: boolean,
        isOptional: boolean
    ): Sourcelike {
        const inJsonNamespace = ctx.inJsonNamespace;
        if (isOptional && t instanceof UnionType) {
            // avoid have optionalType<optionalType<Type>>
            for (const tChild of t.getChildren()) {
                if (tChild.isNullable) {
                    isOptional = false;
                    break;
                }
            }
        }
        const typeSource = matchType<Sourcelike>(
            t,
            _anyType => {
                isOptional = false;
                return maybeAnnotated(withIssues, anyTypeIssueAnnotation, [
                    this.jsonQualifier(inJsonNamespace),
                    "json"
                ]);
            },
            _nullType => {
                isOptional = false;
                return maybeAnnotated(withIssues, nullTypeIssueAnnotation, [
                    this.jsonQualifier(inJsonNamespace),
                    "json"
                ]);
            },
            _boolType => "bool",
            _integerType => "int64_t",
            _doubleType => "double",
            _stringType => {
                if (forceNarrowString) {
                    return "std::string";
                } else {
                    return this._stringType.getType();
                }
            },
            arrayType => [
                "std::vector<",
                this.cppType(
                    arrayType.items,
                    {
                        needsForwardIndirection: false,
                        needsOptionalIndirection: true,
                        inJsonNamespace
                    },
                    withIssues,
                    forceNarrowString,
                    false
                ),
                ">"
            ],
            classType =>
                this.variantIndirection(
                    classType,
                    ctx.needsForwardIndirection && this.isForwardDeclaredType(classType) && !isOptional,
                    [this.ourQualifier(inJsonNamespace), this.nameForNamedType(classType)]
                ),
            mapType => {
                let keyType = this._stringType.getType();
                if (forceNarrowString) {
                    keyType = "std::string";
                }
                return [
                    "std::map<",
                    keyType,
                    ", ",
                    this.cppType(
                        mapType.values,
                        {
                            needsForwardIndirection: false,
                            needsOptionalIndirection: true,
                            inJsonNamespace
                        },
                        withIssues,
                        forceNarrowString,
                        false
                    ),
                    ">"
                ];
            },
            enumType => [this.ourQualifier(inJsonNamespace), this.nameForNamedType(enumType)],
            unionType => {
                const nullable = nullableFromUnion(unionType);
                if (nullable !== null) {
                    isOptional = true;
                    return this.cppType(
                        nullable,
                        {
                            needsForwardIndirection: false,
                            needsOptionalIndirection: false,
                            inJsonNamespace
                        },
                        withIssues,
                        forceNarrowString,
                        false
                    );
                } else {
                    return [this.ourQualifier(inJsonNamespace), this.nameForNamedType(unionType)];
                }
            }
        );
        if (!isOptional) return typeSource;
        return [this.optionalType(t), "<", typeSource, ">"];
    }

    /**
     * similar to cppType, it practically gathers all the generated types within
     * 't'. It also records, whether a given sub-type is part of a variant or not.
     */
    protected generatedTypes(isClassMember: boolean, theType: Type): TypeRecord[] {
        const result: TypeRecord[] = [];
        const recur = (forceInclude: boolean, isVariant: boolean, l: number, t: Type) => {
            if (t instanceof ArrayType) {
                recur(forceInclude, isVariant, l + 1, t.items);
            } else if (t instanceof ClassType) {
                result.push({
                    name: this.nameForNamedType(t),
                    type: t,
                    level: l,
                    variant: isVariant,
                    forceInclude
                });
            } else if (t instanceof MapType) {
                recur(forceInclude, isVariant, l + 1, t.values);
            } else if (t instanceof EnumType) {
                result.push({
                    name: this.nameForNamedType(t),
                    type: t,
                    level: l,
                    variant: isVariant,
                    forceInclude: false
                });
            } else if (t instanceof UnionType) {
                /**
                 * If we have a union as a class member and we see it as a "named union",
                 * we can safely include it as-is.
                 * HOWEVER if we define a union on its own, we must recurse into the
                 * typedefinition and include all subtypes.
                 */
                if (this.unionNeedsName(t) && isClassMember) {
                    /**
                     * This is NOT ENOUGH.
                     * We have a variant member in a class, e.g. defined with a boost::variant.
                     * The compiler can only compile the class if IT KNOWS THE SIZES
                     * OF ALL MEMBERS OF THE VARIANT.
                     * So it means that you must include ALL SUBTYPES (practically classes only)
                     * AS WELL
                     */
                    forceInclude = true;
                    result.push({
                        name: this.nameForNamedType(t),
                        type: t,
                        level: l,
                        variant: true,
                        forceInclude
                    });
                    /** intentional "fall-through", add all subtypes as well - but forced include */
                }

                const [hasNull, nonNulls] = removeNullFromUnion(t);
                isVariant = hasNull !== null;
                /** we need to collect all the subtypes of the union */
                for (const tt of nonNulls) {
                    recur(forceInclude, isVariant, l + 1, tt);
                }
            }
        };
        recur(false, false, 0, theType);
        return result;
    }

    protected constraintMember(jsonName: string): string {
        return this._memberNameStyle(`${jsonName}Constraint`);
    }

    protected emitMember(cppType: Sourcelike, name: Sourcelike): void {
        this.emitLine(cppType, " ", name, ";");
    }

    protected emitClassMembers(c: ClassType, constraints: Map<string, Sourcelike> | undefined): void {
        if (this._options.codeFormat) {
            this.emitLine("private:");

            this.forEachClassProperty(c, "none", (name, jsonName, property) => {
                this.emitMember(
                    this.cppType(
                        property.type,
                        {
                            needsForwardIndirection: true,
                            needsOptionalIndirection: true,
                            inJsonNamespace: false
                        },
                        true,
                        false,
                        property.isOptional
                    ),
                    name
                );
                if (constraints?.has(jsonName)) {
                    /** FIXME!!! NameStyle will/can collide with other Names */
                    const cnst = this.lookupGlobalName(GlobalNames.ClassMemberConstraints);
                    this.emitMember(cnst, this.constraintMember(jsonName));
                }
            });

            this.ensureBlankLine();
            this.emitLine("public:");
        }

        this.forEachClassProperty(c, "none", (name, jsonName, property) => {
            this.emitDescription(this.descriptionForClassProperty(c, jsonName));
            if (!this._options.codeFormat) {
                this.emitMember(
                    this.cppType(
                        property.type,
                        {
                            needsForwardIndirection: true,
                            needsOptionalIndirection: true,
                            inJsonNamespace: false
                        },
                        true,
                        false,
                        property.isOptional
                    ),
                    name
                );
            } else {
                const [getterName, mutableGetterName, setterName] = defined(
                    this._gettersAndSettersForPropertyName.get(name)
                );
                const rendered = this.cppType(
                    property.type,
                    {
                        needsForwardIndirection: true,
                        needsOptionalIndirection: true,
                        inJsonNamespace: false
                    },
                    true,
                    false,
                    property.isOptional
                );

                /**
                 * fix for optional type -> e.g. unique_ptrs can't be copied
                 * One might as why the "this->xxx = value". Simple if we have
                 * a member called 'value' value = value will screw up the compiler
                 */
                const checkConst = this.lookupGlobalName(GlobalNames.CheckConstraint);
                if (
                    (property.type instanceof UnionType && property.type.findMember("null") !== undefined) ||
                    (property.isOptional && property.type.kind !== "null" && property.type.kind !== "any")
                ) {
                    this.emitLine(rendered, " ", getterName, "() const { return ", name, "; }");
                    if (constraints?.has(jsonName)) {
                        this.emitLine(
                            "void ",
                            setterName,
                            "(",
                            rendered,
                            " value) { if (value) ",
                            checkConst,
                            "(",
                            this._stringType.createStringLiteral([name]),
                            ", ",
                            this.constraintMember(jsonName),
                            ", *value); this->",
                            name,
                            " = value; }"
                        );
                    } else {
                        this.emitLine("void ", setterName, "(", rendered, " value) { this->", name, " = value; }");
                    }
                } else {
                    this.emitLine(this.withConst(rendered), " & ", getterName, "() const { return ", name, "; }");
                    this.emitLine(rendered, " & ", mutableGetterName, "() { return ", name, "; }");
                    if (constraints?.has(jsonName)) {
                        this.emitLine(
                            "void ",
                            setterName,
                            "(",
                            this.withConst(rendered),
                            " & value) { ",
                            checkConst,
                            "(",
                            this._stringType.createStringLiteral([name]),
                            ", ",
                            this.constraintMember(jsonName),
                            ", value); this->",
                            name,
                            " = value; }"
                        );
                    } else {
                        this.emitLine(
                            "void ",
                            setterName,
                            "(",
                            this.withConst(rendered),
                            " & value) { this->",
                            name,
                            " = value; }"
                        );
                    }
                }
                this.ensureBlankLine();
            }
        });
    }

    protected generateClassConstraints(c: ClassType): Map<string, Sourcelike> | undefined {
        const res: Map<string, Sourcelike> = new Map<string, Sourcelike>();
        this.forEachClassProperty(c, "none", (_name, jsonName, property) => {
            const constraints = constraintsForType(property.type);
            if (constraints === undefined) return;
            const { minMax, minMaxLength, pattern } = constraints;

            // TODO is there a better way to check if property.type is an interger or a number?
            const cppType = this.cppType(
                property.type,
                {
                    needsForwardIndirection: true,
                    needsOptionalIndirection: true,
                    inJsonNamespace: false
                },
                true,
                false,
                property.isOptional
            );            

            res.set(jsonName, [
                this.constraintMember(jsonName),
                "(", 
                minMax?.[0] && cppType === "int64_t" ? String(minMax[0]) : this._nulloptType,
                ", ",
                minMax?.[1] && cppType === "int64_t" ? String(minMax[1]) : this._nulloptType,
                ", ",
                minMax?.[0] && cppType === "double" ? String(minMax[0]) : this._nulloptType,
                ", ",
                minMax?.[1] && cppType === "double" ? String(minMax[1]) : this._nulloptType,
                ", ",
                minMaxLength?.[0]
                    ? String(minMaxLength[0])
                    : this._nulloptType,
                ", ",
                minMaxLength?.[1] ? String(minMaxLength[1]) : this._nulloptType,
                ", ",
                pattern === undefined
                    ? this._nulloptType
                    : [
                          this._stringType.getType(),
                          "(",
                          this._stringType.createStringLiteral([stringEscape(pattern)]),
                          ")"
                      ],
                ")"
            ]);
        });

        return res.size === 0 ? undefined : res;
    }

    protected emitClass(c: ClassType, className: Name): void {
        this.emitDescription(this.descriptionForType(c));
        this.emitBlock([this._options.codeFormat ? "class " : "struct ", className], true, () => {
            const constraints = this.generateClassConstraints(c);
            if (this._options.codeFormat) {
                this.emitLine("public:");
                if (constraints === undefined) {
                    this.emitLine(className, "() = default;");
                } else {
                    this.emitLine(className, "() :");
                    let numEmits = 0;
                    constraints.forEach((initializer: Sourcelike, _propName: string) => {
                        numEmits++;
                        this.indent(() => {
                            if (numEmits === constraints.size) {
                                this.emitLine(initializer);
                            } else {
                                this.emitLine(initializer, ",");
                            }
                        });
                    });
                    this.emitLine("{}");
                }

                this.emitLine("virtual ~", className, "() = default;");
                this.ensureBlankLine();
            }

            this.emitClassMembers(c, constraints);
        });
    }

    protected emitTopLevelHeaders(t: Type, className: Name): void {
        // Forward declarations for std::map<std::wstring, Key> (need to convert UTF16 <-> UTF8)
        if (t instanceof MapType && this._stringType !== this.NarrowString) {
            const ourQualifier = this.ourQualifier(true);

            this.emitBlock(["struct adl_serializer<", ourQualifier, className, ">"], true, () => {
                this.emitLine("template <>");
                this.emitLine(
                    "static void from_json(",
                    this.withConst("json"),
                    " & j, ",
                    ourQualifier,
                    className,
                    " & x);"
                );
                this.emitLine("static void to_json(json & j, ", this.withConst([ourQualifier, className]), " & x);");
            });
        }
    }

    protected emitClassHeaders(className: Name): void {
        const ourQualifier = this.ourQualifier(false);

        this.emitLine("void from_json(", this.withConst("json"), " & j, ", ourQualifier, className, " & x);");
        this.emitLine("void to_json(json & j, ", this.withConst([ourQualifier, className]), " & x);");
    }

    protected emitTopLevelFunction(t: Type, className: Name): void {
        // Function definitions for std::map<std::wstring, Key> (need to convert UTF16 <-> UTF8)
        if (t instanceof MapType && this._stringType !== this.NarrowString) {
            const ourQualifier = this.ourQualifier(true);
            let cppType: Sourcelike;
            let toType: Sourcelike;

            this.emitBlock(
                [
                    "inline void adl_serializer<",
                    ourQualifier,
                    className,
                    ">::from_json(",
                    this.withConst("json"),
                    " & j, ",
                    ourQualifier,
                    className,
                    "& x)"
                ],
                false,
                () => {
                    cppType = this.cppType(
                        t,
                        {
                            needsForwardIndirection: true,
                            needsOptionalIndirection: true,
                            inJsonNamespace: true
                        },
                        false,
                        true,
                        false
                    );
                    toType = this.cppType(
                        t,
                        {
                            needsForwardIndirection: true,
                            needsOptionalIndirection: true,
                            inJsonNamespace: true
                        },
                        false,
                        false,
                        false
                    );

                    this.emitLine([
                        "x = ",
                        this._stringType.wrapEncodingChange([ourQualifier], cppType, toType, [
                            "j.get<",
                            cppType,
                            ">()"
                        ]),
                        ";"
                    ]);
                }
            );

            this.emitBlock(
                [
                    "inline void adl_serializer<",
                    ourQualifier,
                    className,
                    ">::to_json(json & j, ",
                    this.withConst([ourQualifier, className]),
                    " & x)"
                ],
                false,
                () => {
                    cppType = this.cppType(
                        t,
                        {
                            needsForwardIndirection: true,
                            needsOptionalIndirection: true,
                            inJsonNamespace: true
                        },
                        false,
                        false,
                        false
                    );
                    toType = this.cppType(
                        t,
                        {
                            needsForwardIndirection: true,
                            needsOptionalIndirection: true,
                            inJsonNamespace: true
                        },
                        false,
                        true,
                        false
                    );

                    this.emitLine([
                        "j = ",
                        this._stringType.wrapEncodingChange([ourQualifier], cppType, toType, "x"),
                        ";"
                    ]);
                }
            );
        }
    }

    protected emitClassFunctions(c: ClassType, className: Name): void {
        const ourQualifier = this.ourQualifier(false);
        let cppType: Sourcelike;
        let toType: Sourcelike;

        this.emitBlock(
            ["inline void from_json(", this.withConst("json"), " & j, ", ourQualifier, className, "& x)"],
            false,
            () => {
                this.forEachClassProperty(c, "none", (name, json, p) => {
                    const [, , setterName] = defined(this._gettersAndSettersForPropertyName.get(name));
                    const propType = p.type;

                    let assignment: WrappingCode;
                    if (this._options.codeFormat) {
                        assignment = new WrappingCode(["x.", setterName, "("], [")"]);
                    } else {
                        assignment = new WrappingCode(["x.", name, " = "], []);
                    }

                    if (propType.kind === "null" || propType.kind === "any") {
                        this.emitLine(
                            assignment.wrap(
                                [],
                                [
                                    ourQualifier,
                                    "get_untyped(j, ",
                                    this._stringType.wrapEncodingChange(
                                        [ourQualifier],
                                        this._stringType.getType(),
                                        this.NarrowString.getType(),
                                        [this._stringType.createStringLiteral([stringEscape(json)])]
                                    ),
                                    ")"
                                ]
                            ),
                            ";"
                        );
                        return;
                    }
                    if (p.isOptional || propType instanceof UnionType) {
                        const [nullOrOptional, typeSet] = (function (): [boolean, ReadonlySet<Type>] {
                            if (propType instanceof UnionType) {
                                const [maybeNull, nonNulls] = removeNullFromUnion(propType, true);
                                return [maybeNull !== null || p.isOptional, nonNulls];
                            } else {
<<<<<<< HEAD
                                let set = new Set<Type>();
                                set.add(propType);
=======
                                const set = new Set<Type>();
                                set.add(t);
>>>>>>> 90d7adf2
                                return [true, set];
                            }
                        })();
                        if (nullOrOptional) {
                            cppType = this.cppTypeInOptional(
                                typeSet,
                                {
                                    needsForwardIndirection: false,
                                    needsOptionalIndirection: false,
                                    inJsonNamespace: false
                                },
                                false,
                                true
                            );
                            toType = this.cppTypeInOptional(
                                typeSet,
                                {
                                    needsForwardIndirection: false,
                                    needsOptionalIndirection: false,
                                    inJsonNamespace: false
                                },
                                false,
                                false
                            );
                            this.emitLine(
                                assignment.wrap(
                                    [],
                                    [
                                        this._stringType.wrapEncodingChange(
                                            [ourQualifier],
                                            [this.optionalType(propType), "<", cppType, ">"],
                                            [this.optionalType(propType), "<", toType, ">"],
                                            [
                                                ourQualifier,
                                                `get_${this.optionalTypeLabel(propType)}_optional<`,
                                                cppType,
                                                ">(j, ",
                                                this._stringType.wrapEncodingChange(
                                                    [ourQualifier],
                                                    this._stringType.getType(),
                                                    this.NarrowString.getType(),
                                                    [this._stringType.createStringLiteral([stringEscape(json)])]
                                                ),
                                                ")"
                                            ]
                                        )
                                    ]
                                ),
                                ";"
                            );
                            return;
                        }
                    }
                    cppType = this.cppType(
                        propType,
                        {
                            needsForwardIndirection: true,
                            needsOptionalIndirection: true,
                            inJsonNamespace: false
                        },
                        false,
                        true,
                        p.isOptional
                    );
                    toType = this.cppType(
                        propType,
                        {
                            needsForwardIndirection: true,
                            needsOptionalIndirection: true,
                            inJsonNamespace: false
                        },
                        false,
                        false,
                        p.isOptional
                    );
                    this.emitLine(
                        assignment.wrap(
                            [],
                            this._stringType.wrapEncodingChange([ourQualifier], cppType, toType, [
                                "j.at(",
                                this._stringType.wrapEncodingChange(
                                    [ourQualifier],
                                    this._stringType.getType(),
                                    this.NarrowString.getType(),
                                    this._stringType.createStringLiteral([stringEscape(json)])
                                ),
                                ").get<",
                                cppType,
                                ">()"
                            ])
                        ),
                        ";"
                    );
                });
            }
        );
        this.ensureBlankLine();

        this.emitBlock(
            ["inline void to_json(json & j, ", this.withConst([ourQualifier, className]), " & x)"],
            false,
            () => {
                this.emitLine("j = json::object();");
                this.forEachClassProperty(c, "none", (name, json, p) => {
                    const propType = p.type;
                    cppType = this.cppType(
                        propType,
                        {
                            needsForwardIndirection: true,
                            needsOptionalIndirection: true,
                            inJsonNamespace: false
                        },
                        false,
                        false,
                        p.isOptional
                    );
                    toType = this.cppType(
                        propType,
                        {
                            needsForwardIndirection: true,
                            needsOptionalIndirection: true,
                            inJsonNamespace: false
                        },
                        false,
                        true,
                        p.isOptional
                    );
                    const [getterName, ,] = defined(this._gettersAndSettersForPropertyName.get(name));
                    let getter: Sourcelike[];
                    if (this._options.codeFormat) {
                        getter = [getterName, "()"];
                    } else {
                        getter = [name];
                    }
                    const assignment: Sourcelike[] = [
                        "j[",
                        this._stringType.wrapEncodingChange(
                            [ourQualifier],
                            this._stringType.getType(),
                            this.NarrowString.getType(),
                            this._stringType.createStringLiteral([stringEscape(json)])
                        ),
                        "] = ",
                        this._stringType.wrapEncodingChange([ourQualifier], cppType, toType, ["x.", getter]),
                        ";"
                    ];
                    if (p.isOptional && this._options.hideNullOptional) {
                        this.emitBlock(
                            [
                                "if (",
                                this._stringType.wrapEncodingChange([ourQualifier], cppType, toType, ["x.", getter]),
                                ")"
                            ],
                            false,
                            () => {
                                this.emitLine(assignment);
                            }
                        );
                    } else {
                        this.emitLine(assignment);
                    }
                });
            }
        );
    }

    protected emitEnum(e: EnumType, enumName: Name): void {
        const caseNames: Sourcelike[] = [];
        const enumValues = enumCaseValues(e, this.targetLanguage.name);

        this.forEachEnumCase(e, "none", (name, jsonName) => {
            if (caseNames.length > 0) caseNames.push(", ");
            caseNames.push(name);

            if (enumValues !== undefined) {
                const [enumValue] = getAccessorName(enumValues, jsonName);
                if (enumValue !== undefined) {
                    caseNames.push(" = ", enumValue.toString());
                }
            }
        });
        this.emitDescription(this.descriptionForType(e));
        this.emitLine("enum class ", enumName, " : ", this._enumType, " { ", caseNames, " };");
    }

    protected emitUnionTypedefs(u: UnionType, unionName: Name): void {
        this.emitLine("using ", unionName, " = ", this.variantType(u, false), ";");
    }

    protected emitUnionHeaders(u: UnionType): void {
        // Forward declarations for boost::variant<Ts...>. If none of the Ts were defined by us (e.g. if we have
        // boost::variant<int32_t, std::string>) then we need to specialize nlohmann::adl_serializer for our
        // variant type. If at least one of the Ts is our type then we could get away with regular adl definitions,
        // but it's nontrivial to detect that (consider variant<string, variant<map<string, string>, int>> which
        // does need an adl_serializer specialization) so we'll just specialize every time.

        const nonNulls = removeNullFromUnion(u, true)[1];
        const variantType = this.cppTypeInOptional(
            nonNulls,
            {
                needsForwardIndirection: false,
                needsOptionalIndirection: false,
                inJsonNamespace: true
            },
            false,
            false
        );

        this.emitLine("template <>");
        this.emitBlock(["struct adl_serializer<", variantType, ">"], true, () => {
            this.emitLine("static void from_json(", this.withConst("json"), " & j, ", variantType, " & x);");
            this.emitLine("static void to_json(json & j, ", this.withConst(variantType), " & x);");
        });
    }

    protected emitUnionFunctions(u: UnionType): void {
        // Function definitions for boost::variant<Ts...>.

        const ourQualifier = this.ourQualifier(true) as string;

        const functionForKind: [string, string][] = [
            ["bool", "is_boolean"],
            ["integer", "is_number_integer"],
            ["double", "is_number"],
            ["string", "is_string"],
            ["class", "is_object"],
            ["map", "is_object"],
            ["array", "is_array"],
            ["enum", "is_string"]
        ];
        const nonNulls = removeNullFromUnion(u, true)[1];
        const variantType = this.cppTypeInOptional(
            nonNulls,
            {
                needsForwardIndirection: false,
                needsOptionalIndirection: false,
                inJsonNamespace: true
            },
            false,
            false
        );

        this.emitBlock(
            [
                "inline void adl_serializer<",
                variantType,
                ">::from_json(",
                this.withConst("json"),
                " & j, ",
                variantType,
                " & x)"
            ],
            false,
            () => {
                let onFirst = true;
                for (const [kind, func] of functionForKind) {
                    const typeForKind = iterableFind(nonNulls, t => t.kind === kind);
                    if (typeForKind === undefined) continue;
                    this.emitLine(onFirst ? "if" : "else if", " (j.", func, "())");
                    this.indent(() => {
                        const cppType = this.cppType(
                            typeForKind,
                            {
                                needsForwardIndirection: true,
                                needsOptionalIndirection: true,
                                inJsonNamespace: true
                            },
                            false,
                            true,
                            false
                        );
                        const toType = this.cppType(
                            typeForKind,
                            {
                                needsForwardIndirection: true,
                                needsOptionalIndirection: true,
                                inJsonNamespace: true
                            },
                            false,
                            false,
                            false
                        );
                        this.emitLine(
                            "x = ",
                            this._stringType.wrapEncodingChange([ourQualifier], cppType, toType, [
                                "j.get<",
                                cppType,
                                ">()"
                            ]),
                            ";"
                        );
                    });
                    onFirst = false;
                }
                this.emitLine('else throw std::runtime_error("Could not deserialise!");');
            }
        );
        this.ensureBlankLine();

        this.emitBlock(
            ["inline void adl_serializer<", variantType, ">::to_json(json & j, ", this.withConst(variantType), " & x)"],
            false,
            () => {
                this.emitBlock(["switch (x.", this._variantIndexMethodName, "())"], false, () => {
                    let i = 0;
                    for (const t of nonNulls) {
                        this.emitLine("case ", i.toString(), ":");
                        this.indent(() => {
                            const cppType = this.cppType(
                                t,
                                {
                                    needsForwardIndirection: true,
                                    needsOptionalIndirection: true,
                                    inJsonNamespace: true
                                },
                                false,
                                false,
                                false
                            );
                            const toType = this.cppType(
                                t,
                                {
                                    needsForwardIndirection: true,
                                    needsOptionalIndirection: true,
                                    inJsonNamespace: true
                                },
                                false,
                                true,
                                false
                            );
                            this.emitLine(
                                "j = ",
                                this._stringType.wrapEncodingChange([ourQualifier], cppType, toType, [
                                    this._options.boost ? "boost::get<" : "std::get<",
                                    cppType,
                                    ">(x)"
                                ]),
                                ";"
                            );
                            this.emitLine("break;");
                        });
                        i++;
                    }
                    this.emitLine('default: throw std::runtime_error("Input JSON does not conform to schema!");');
                });
            }
        );
    }

    protected emitEnumHeaders(enumName: Name): void {
        const ourQualifier = this.ourQualifier(false);

        this.emitLine("void from_json(", this.withConst("json"), " & j, ", ourQualifier, enumName, " & x);");
        this.emitLine("void to_json(json & j, ", this.withConst([ourQualifier, enumName]), " & x);");
    }

    private isLargeEnum(e: EnumType) {
        // This is just an estimation. Someone might want to do some
        // benchmarks to find the optimum value here
        return e.cases.size > 15;
    }

    protected emitEnumFunctions(e: EnumType, enumName: Name): void {
        const ourQualifier = this.ourQualifier(false);

        this.emitBlock(
            ["inline void from_json(", this.withConst("json"), " & j, ", ourQualifier, enumName, " & x)"],
            false,
            () => {
                if (this.isLargeEnum(e)) {
                    this.emitBlock(
                        [
                            "static std::unordered_map<",
                            this._stringType.getType(),
                            ", ",
                            ourQualifier,
                            enumName,
                            "> enumValues"
                        ],
                        true,
                        () => {
                            this.forEachEnumCase(e, "none", (name, jsonName) => {
                                this.emitLine(
                                    "{",
                                    this._stringType.wrapEncodingChange(
                                        [ourQualifier],
                                        this._stringType.getType(),
                                        this.NarrowString.getType(),
                                        [this._stringType.createStringLiteral([stringEscape(jsonName)])]
                                    ),
                                    ", ",
                                    ourQualifier,
                                    enumName,
                                    "::",
                                    name,
                                    "},"
                                );
                            });
                        }
                    );

                    this.emitLine(`auto iter = enumValues.find(j.get<${this._stringType.getType()}>());`);
                    this.emitBlock("if (iter != enumValues.end())", false, () => {
                        this.emitLine("x = iter->second;");
                    });
                } else {
                    let onFirst = true;
                    this.forEachEnumCase(e, "none", (name, jsonName) => {
                        const maybeElse = onFirst ? "" : "else ";
                        this.emitLine(
                            maybeElse,
                            "if (j == ",
                            this._stringType.wrapEncodingChange(
                                [ourQualifier],
                                this._stringType.getType(),
                                this.NarrowString.getType(),
                                [this._stringType.createStringLiteral([stringEscape(jsonName)])]
                            ),
                            ") x = ",
                            ourQualifier,
                            enumName,
                            "::",
                            name,
                            ";"
                        );
                        onFirst = false;
                    });
                    this.emitLine('else { throw std::runtime_error("Input JSON does not conform to schema!"); }');
                }
            }
        );
        this.ensureBlankLine();

        this.emitBlock(
            ["inline void to_json(json & j, ", this.withConst([ourQualifier, enumName]), " & x)"],
            false,
            () => {
                this.emitBlock("switch (x)", false, () => {
                    this.forEachEnumCase(e, "none", (name, jsonName) => {
                        this.emitLine(
                            "case ",
                            ourQualifier,
                            enumName,
                            "::",
                            name,
                            ": j = ",
                            this._stringType.wrapEncodingChange(
                                [ourQualifier],
                                this._stringType.getType(),
                                this.NarrowString.getType(),
                                [this._stringType.createStringLiteral([stringEscape(jsonName)])]
                            ),
                            "; break;"
                        );
                    });
                    this.emitLine('default: throw std::runtime_error("This should not happen");');
                });
            }
        );
    }

    protected emitTopLevelTypedef(t: Type, name: Name): void {
        this.emitLine(
            "using ",
            name,
            " = ",
            this.cppType(
                t,
                {
                    needsForwardIndirection: true,
                    needsOptionalIndirection: true,
                    inJsonNamespace: false
                },
                true,
                false,
                false
            ),
            ";"
        );
    }

    protected emitAllUnionFunctions(): void {
        this.forEachUniqueUnion(
            "leading-and-interposing",
            u =>
                this.sourcelikeToString(
                    this.cppTypeInOptional(
                        removeNullFromUnion(u, true)[1],
                        {
                            needsForwardIndirection: false,
                            needsOptionalIndirection: false,
                            inJsonNamespace: true
                        },
                        false,
                        false
                    )
                ),
            (u: UnionType) => this.emitUnionFunctions(u)
        );
    }

    protected emitAllUnionHeaders(): void {
        this.forEachUniqueUnion(
            "interposing",
            u =>
                this.sourcelikeToString(
                    this.cppTypeInOptional(
                        removeNullFromUnion(u, true)[1],
                        {
                            needsForwardIndirection: false,
                            needsOptionalIndirection: false,
                            inJsonNamespace: true
                        },
                        false,
                        false
                    )
                ),
            (u: UnionType) => this.emitUnionHeaders(u)
        );
    }

    protected emitOptionalHelpers(): void {
        this.emitLine("#ifndef NLOHMANN_OPT_HELPER");
        this.emitLine("#define NLOHMANN_OPT_HELPER");

        this.emitNamespaces(["nlohmann"], () => {
            const emitAdlStruct = (optType: string, factory: string) => {
                this.emitLine("template <typename T>");
                this.emitBlock(["struct adl_serializer<", optType, "<T>>"], true, () => {
                    this.emitBlock(
                        ["static void to_json(json & j, ", this.withConst([optType, "<T>"]), " & opt)"],
                        false,
                        () => {
                            this.emitLine("if (!opt) j = nullptr; else j = *opt;");
                        }
                    );

                    this.ensureBlankLine();

                    this.emitBlock(
                        ["static ", optType, "<T> from_json(", this.withConst("json"), " & j)"],
                        false,
                        () => {
                            this.emitLine(
                                `if (j.is_null()) return ${factory}<T>(); else return ${factory}<T>(j.get<T>());`
                            );
                        }
                    );
                });
            };
            emitAdlStruct(this.optionalTypeHeap(), this.optionalFactoryHeap());
            emitAdlStruct(this.optionalTypeStack(), this.optionalFactoryStack());
        });

        this.emitLine("#endif");
    }

    protected emitDeclaration(decl: Declaration): void {
        if (decl.kind === "forward") {
            if (this._options.codeFormat) {
                this.emitLine("class ", this.nameForNamedType(decl.type), ";");
            } else {
                this.emitLine("struct ", this.nameForNamedType(decl.type), ";");
            }
        } else if (decl.kind === "define") {
            const type = decl.type;
            const name = this.nameForNamedType(type);
            if (type instanceof ClassType) {
                this.emitClass(type, name);
            } else if (type instanceof EnumType) {
                this.emitEnum(type, name);
            } else if (type instanceof UnionType) {
                this.emitUnionTypedefs(type, name);
            } else {
                panic(`Cannot declare type ${type.kind}`);
            }
        } else {
            assertNever(decl.kind);
        }
    }

    protected emitGetterSetter(t: string, getterName: string, setterName: string, memberName: string): void {
        this.emitLine("void ", setterName, "(", t, " ", memberName, ") { this->", memberName, " = ", memberName, "; }");
        this.emitLine("auto ", getterName, "() const { return ", memberName, "; }");
    }

    protected emitNumericCheckConstraints(checkConst: string, classConstraint: string, getterMinValue: string, getterMaxValue: string, cppType: string): void {
        this.emitBlock(
            [
                "inline void ",
                checkConst,
                "(",
                this._stringType.getConstType(),
                " name, ",
                this.withConst(classConstraint),
                " & c, ",
                cppType,
                " value)"
            ],
            false,
            () => {
                this.emitBlock(
                    ["if (c.", getterMinValue, "() != ", this._nulloptType, " && value < *c.", getterMinValue, "())"],
                    false,
                    () => {
                        this.emitLine(
                            "throw ",
                            this.lookupGlobalName(GlobalNames.ValueTooLowException),
                            " (",
                            this._stringType.createStringLiteral(["Value too low for "]),
                            " + name + ",
                            this._stringType.createStringLiteral([" ("]),
                            " + ",
                            this._stringType.wrapToString(["value"]),
                            " + ",
                            this._stringType.createStringLiteral(["<"]),
                            " + ",
                            this._stringType.wrapToString(["*c.", getterMinValue, "()"]),
                            " + ",
                            this._stringType.createStringLiteral([")"]),
                            ");"
                        );
                    }
                );
                this.ensureBlankLine();

                this.emitBlock(
                    ["if (c.", getterMaxValue, "() != ", this._nulloptType, " && value > *c.", getterMaxValue, "())"],
                    false,
                    () => {
                        this.emitLine(
                            "throw ",
                            this.lookupGlobalName(GlobalNames.ValueTooHighException),
                            " (",
                            this._stringType.createStringLiteral(["Value too high for "]),
                            " + name + ",
                            this._stringType.createStringLiteral([" ("]),
                            " + ",
                            this._stringType.wrapToString(["value"]),
                            " + ",
                            this._stringType.createStringLiteral([">"]),
                            " + ",
                            this._stringType.wrapToString(["*c.", getterMaxValue, "()"]),
                            " + ",
                            this._stringType.createStringLiteral([")"]),
                            ");"
                        );
                    }
                );
                this.ensureBlankLine();
            }
        );
        this.ensureBlankLine();
    }

    protected emitConstraintClasses(): void {
        const ourQualifier = this.ourQualifier(false) as string;

        const getterMinIntValue = this.lookupMemberName(MemberNames.GetMinIntValue);
        const getterMaxIntValue = this.lookupMemberName(MemberNames.GetMaxIntValue);
        const getterMinDoubleValue = this.lookupMemberName(MemberNames.GetMinDoubleValue);
        const getterMaxDoubleValue = this.lookupMemberName(MemberNames.GetMaxDoubleValue);
        const getterMinLength = this.lookupMemberName(MemberNames.GetMinLength);
        const getterMaxLength = this.lookupMemberName(MemberNames.GetMaxLength);
        const getterPattern = this.lookupMemberName(MemberNames.GetPattern);
        const classConstraint = this.lookupGlobalName(GlobalNames.ClassMemberConstraints);

        this.emitBlock(["class ", classConstraint], true, () => {
            this.emitLine("private:");
            const constraintMembers: ConstraintMember[] = this.getConstraintMembers();
            for (const member of constraintMembers) {
                this.emitMember([this._optionalType, "<", member.cppType, ">"], this.lookupMemberName(member.name));
            }
            this.ensureBlankLine();
            this.emitLine("public:");
            this.emitLine(classConstraint, "(");
            this.indent(() => {
                this.iterableForEach(constraintMembers, ({ name, cppType }, pos) => {
                    const comma = pos === "first" || pos === "middle" ? "," : [];
                    this.emitLine(this._optionalType, "<", cppType, "> ", this.lookupMemberName(name), comma);
                });
            });

            const args = constraintMembers.map(({ name }) => {
                const member = this.lookupMemberName(name);
                return [member, "(", member, ")"];
            });
            this.emitLine(") : ", arrayIntercalate([", "], args), " {}");

            this.emitLine(classConstraint, "() = default;");
            this.emitLine("virtual ~", classConstraint, "() = default;");
            for (const member of constraintMembers) {
                this.ensureBlankLine();
                this.emitGetterSetter(
                    withDefault(member.cppConstType, member.cppType),
                    this.lookupMemberName(member.getter),
                    this.lookupMemberName(member.setter),
                    this.lookupMemberName(member.name)
                );
            }
        });
        this.ensureBlankLine();

        const classConstEx = this.lookupGlobalName(GlobalNames.ClassMemberConstraintException);
        this.emitBlock(["class ", classConstEx, " : public std::runtime_error"], true, () => {
            this.emitLine("public:");
            this.emitLine(
                classConstEx,
                "(",
                this._stringType.getConstType(),
                " msg) : std::runtime_error(",
                this._stringType.wrapEncodingChange(
                    [ourQualifier],
                    this._stringType.getType(),
                    this.NarrowString.getType(),
                    ["msg"]
                ),
                ") {}"
            );
        });
        this.ensureBlankLine();

        const exceptions: GlobalNames[] = [
            GlobalNames.ValueTooLowException,
            GlobalNames.ValueTooHighException,
            GlobalNames.ValueTooShortException,
            GlobalNames.ValueTooLongException,
            GlobalNames.InvalidPatternException
        ];

        for (const ex of exceptions) {
            const name = this.lookupGlobalName(ex);
            this.emitBlock(["class ", name, " : public ", classConstEx], true, () => {
                this.emitLine("public:");
                this.emitLine(name, "(", this._stringType.getConstType(), " msg) : ", classConstEx, "(msg) {}");
            });
            this.ensureBlankLine();
        }

        const checkConst = this.lookupGlobalName(GlobalNames.CheckConstraint);
        this.emitNumericCheckConstraints(checkConst, classConstraint, getterMinIntValue, getterMaxIntValue, "int64_t");
        this.emitNumericCheckConstraints(checkConst, classConstraint, getterMinDoubleValue, getterMaxDoubleValue, "double");

        this.emitBlock(
            [
                "inline void ",
                checkConst,
                "(",
                this._stringType.getConstType(),
                " name, ",
                this.withConst(classConstraint),
                " & c, ",
                this._stringType.getConstType(),
                " value)"
            ],
            false,
            () => {
                this.emitBlock(
                    [
                        "if (c.",
                        getterMinLength,
                        "() != ",
                        this._nulloptType,
                        " && value.length() < *c.",
                        getterMinLength,
                        "())"
                    ],
                    false,
                    () => {
                        this.emitLine(
                            "throw ",
                            this.lookupGlobalName(GlobalNames.ValueTooShortException),
                            " (",
                            this._stringType.createStringLiteral(["Value too short for "]),
                            " + name + ",
                            this._stringType.createStringLiteral([" ("]),
                            " + ",
                            this._stringType.wrapToString(["value.length()"]),
                            " + ",
                            this._stringType.createStringLiteral(["<"]),
                            " + ",
                            this._stringType.wrapToString(["*c.", getterMinLength, "()"]),
                            " + ",
                            this._stringType.createStringLiteral([")"]),
                            ");"
                        );
                    }
                );
                this.ensureBlankLine();

                this.emitBlock(
                    [
                        "if (c.",
                        getterMaxLength,
                        "() != ",
                        this._nulloptType,
                        " && value.length() > *c.",
                        getterMaxLength,
                        "())"
                    ],
                    false,
                    () => {
                        this.emitLine(
                            "throw ",
                            this.lookupGlobalName(GlobalNames.ValueTooLongException),
                            " (",
                            this._stringType.createStringLiteral(["Value too long for "]),
                            " + name + ",
                            this._stringType.createStringLiteral([" ("]),
                            " + ",
                            this._stringType.wrapToString(["value.length()"]),
                            " + ",
                            this._stringType.createStringLiteral([">"]),
                            " + ",
                            this._stringType.wrapToString(["*c.", getterMaxLength, "()"]),
                            " + ",
                            this._stringType.createStringLiteral([")"]),
                            ");"
                        );
                    }
                );
                this.ensureBlankLine();

                this.emitBlock(["if (c.", getterPattern, "() != ", this._nulloptType, ")"], false, () => {
                    this.emitLine(this._stringType.getSMatch(), " result;");
                    this.emitLine(
                        "std::regex_search(value, result, ",
                        this._stringType.getRegex(),
                        "( *c.",
                        getterPattern,
                        "() ));"
                    );
                    this.emitBlock(["if (result.empty())"], false, () => {
                        this.emitLine(
                            "throw ",
                            this.lookupGlobalName(GlobalNames.InvalidPatternException),
                            " (",
                            this._stringType.createStringLiteral(["Value doesn't match pattern for "]),
                            " + name + ",
                            this._stringType.createStringLiteral([" ("]),
                            " + value +",
                            this._stringType.createStringLiteral([" != "]),
                            " + *c.",
                            getterPattern,
                            "() + ",
                            this._stringType.createStringLiteral([")"]),
                            ");"
                        );
                    });
                });
                this.ensureBlankLine();
            }
        );
    }

    protected emitHelperFunctions(): void {
        this._stringType.emitHelperFunctions();

        if (
            this._options.codeFormat &&
            iterableSome(this.typeGraph.allTypesUnordered(), t => constraintsForType(t) !== undefined)
        ) {
            this.emitConstraintClasses();
            this.ensureBlankLine();
        }

        this.ensureBlankLine();

        let untypedMacroName = "NLOHMANN_UNTYPED_";
        let optionalMacroName = "NLOHMANN_OPTIONAL_";
        this._namespaceNames.forEach(value => {
            // We can't use upper name, because namespaces are case sensitive
            untypedMacroName += value;
            untypedMacroName += "_";

            optionalMacroName += value;
            optionalMacroName += "_";
        });

        untypedMacroName += "HELPER";
        optionalMacroName += "HELPER";

        this.emitLine(`#ifndef ${untypedMacroName}`);
        this.emitLine(`#define ${untypedMacroName}`);

        this.emitBlock(
            ["inline json get_untyped(", this.withConst("json"), " & j, ", this.withConst("char"), " * property)"],
            false,
            () => {
                this.emitBlock(["if (j.find(property) != j.end())"], false, () => {
                    this.emitLine("return j.at(property).get<json>();");
                });
                this.emitLine("return json();");
            }
        );

        this.ensureBlankLine();

        this.emitBlock(
            ["inline json get_untyped(", this.withConst("json"), " & j, std::string property)"],
            false,
            () => {
                this.emitLine("return get_untyped(j, property.data());");
            }
        );

        this.emitLine("#endif");

        this.ensureBlankLine();

        if (this.haveUnions || this.haveOptionalProperties) {
            this.ensureBlankLine();

            this.emitLine(`#ifndef ${optionalMacroName}`);
            this.emitLine(`#define ${optionalMacroName}`);

            const emitGetOptional = (optionalType: string, label: string): void => {
                this.emitLine("template <typename T>");
                this.emitBlock(
                    [
                        "inline ",
                        optionalType,
                        `<T> get_${label}_optional(`,
                        this.withConst("json"),
                        " & j, ",
                        this.withConst("char"),
                        " * property)"
                    ],
                    false,
                    () => {
                        this.emitLine(["auto it = j.find(property);"]);
                        this.emitBlock(["if (it != j.end() && !it->is_null())"], false, () => {
                            this.emitLine("return j.at(property).get<", optionalType, "<T>>();");
                        });
                        this.emitLine("return ", optionalType, "<T>();");
                    }
                );

                this.ensureBlankLine();

                this.emitLine("template <typename T>");
                this.emitBlock(
                    [
                        "inline ",
                        optionalType,
                        `<T> get_${label}_optional(`,
                        this.withConst("json"),
                        " & j, std::string property)"
                    ],
                    false,
                    () => {
                        this.emitLine(`return get_${label}_optional<T>(j, property.data());`);
                    }
                );
            };
            emitGetOptional(this.optionalTypeHeap(), "heap");
            emitGetOptional(this.optionalTypeStack(), "stack");

            this.emitLine("#endif");

            this.ensureBlankLine();
        }
    }

    protected emitExtraIncludes(): void {
        this.ensureBlankLine();

        if (this._options.codeFormat) {
            if (this._options.boost) {
                this.emitInclude(true, "boost/optional.hpp");
            } else {
                this.emitInclude(true, "optional");
            }
            this.emitInclude(true, "stdexcept");
            this.emitInclude(true, "regex");
        }

        if (this._options.wstring) {
            this.emitInclude(true, "codecvt");
            this.emitInclude(true, "locale");
        }

        // Include unordered_map if contains large enums
        if (Array.from(this.enums).some(enumType => this.isLargeEnum(enumType))) {
            this.emitInclude(true, "unordered_map");
        }

        this.ensureBlankLine();
    }

    protected emitHelper(): void {
        this.startFile("helper.hpp", false);

        this.emitExtraIncludes();

        this.emitInclude(true, "sstream");
        this.ensureBlankLine();
        this.emitNamespaces(this._namespaceNames, () => {
            this.emitLine("using nlohmann::json;");
            this.ensureBlankLine();
            this.emitHelperFunctions();
        });

        if (this.haveUnions || this.haveOptionalProperties) {
            this.ensureBlankLine();
            this.emitOptionalHelpers();
        }

        this.finishFile();
    }

    protected emitTypes(): void {
        if (!this._options.justTypes) {
            this.emitLine("using nlohmann::json;");
            this.ensureBlankLine();
            this.emitHelperFunctions();
        }
        this.forEachDeclaration("interposing", decl => this.emitDeclaration(decl));
        if (this._options.justTypes) return;
        this.forEachTopLevel(
            "leading",
            (t: Type, name: Name) => this.emitTopLevelTypedef(t, name),
            t => this.namedTypeToNameForTopLevel(t) === undefined
        );
    }

    protected gatherUserNamespaceForwardDecls(): Sourcelike[] {
        return this.gatherSource(() => {
            this.forEachObject("leading-and-interposing", (_: any, className: Name) =>
                this.emitClassHeaders(className)
            );

            this.forEachEnum("leading-and-interposing", (_: any, enumName: Name) => this.emitEnumHeaders(enumName));
        });
    }

    protected gatherNlohmannNamespaceForwardDecls(): Sourcelike[] {
        return this.gatherSource(() => {
            this.forEachTopLevel("leading-and-interposing", (t: Type, className: Name) =>
                this.emitTopLevelHeaders(t, className)
            );

            this.ensureBlankLine();

            this.emitAllUnionHeaders();
        });
    }

    protected emitUserNamespaceImpls(): void {
        this.forEachObject("leading-and-interposing", (c: ClassType, className: Name) =>
            this.emitClassFunctions(c, className)
        );

        this.forEachEnum("leading-and-interposing", (e: EnumType, enumName: Name) =>
            this.emitEnumFunctions(e, enumName)
        );
    }

    protected emitNlohmannNamespaceImpls(): void {
        this.forEachTopLevel(
            "leading-and-interposing",
            (t: Type, name: Name) => this.emitTopLevelFunction(t, name),
            t => this.namedTypeToNameForTopLevel(t) === undefined
        );

        this.ensureBlankLine();

        this.emitAllUnionFunctions();
    }

    protected emitGenerators(): void {
        if (this._options.justTypes) {
            let didEmit = false;
            const gathered = this.gatherSource(() =>
                this.emitNamespaces(this._namespaceNames, () => {
                    didEmit = this.forEachTopLevel(
                        "none",
                        (t: Type, name: Name) => this.emitTopLevelTypedef(t, name),
                        t => this.namedTypeToNameForTopLevel(t) === undefined
                    );
                })
            );
            if (didEmit) {
                this.emitGatheredSource(gathered);
                this.ensureBlankLine();
            }
        } else {
            const userNamespaceForwardDecls = this.gatherUserNamespaceForwardDecls();
            const nlohmannNamespaceForwardDecls = this.gatherNlohmannNamespaceForwardDecls();

            if (userNamespaceForwardDecls.length === 0 && nlohmannNamespaceForwardDecls.length > 0) {
                this.emitNamespaces(["nlohmann"], () => {
                    this.emitGatheredSource(nlohmannNamespaceForwardDecls);
                    this.emitNlohmannNamespaceImpls();
                });
            } else if (userNamespaceForwardDecls.length > 0 && nlohmannNamespaceForwardDecls.length === 0) {
                this.emitNamespaces(this._namespaceNames, () => {
                    this.emitGatheredSource(userNamespaceForwardDecls);
                    this.emitUserNamespaceImpls();
                });
            } else if (userNamespaceForwardDecls.length > 0 && nlohmannNamespaceForwardDecls.length > 0) {
                this.emitNamespaces(this._namespaceNames, () => {
                    this.emitGatheredSource(userNamespaceForwardDecls);
                });
                this.emitNamespaces(["nlohmann"], () => {
                    this.emitGatheredSource(nlohmannNamespaceForwardDecls);
                });
                this.emitNamespaces(this._namespaceNames, () => {
                    this.emitUserNamespaceImpls();
                });
                this.emitNamespaces(["nlohmann"], () => {
                    this.emitNlohmannNamespaceImpls();
                });
            }
        }
    }

    protected emitSingleSourceStructure(proposedFilename: string): void {
        this.startFile(proposedFilename);
        this._generatedFiles.add(proposedFilename);

        this.emitExtraIncludes();

        if (this._options.justTypes) {
            this.emitTypes();
        } else {
            if (!this._options.justTypes && this.haveNamedTypes && (this.haveUnions || this.haveOptionalProperties)) {
                this.emitOptionalHelpers();
                this.ensureBlankLine();
            }
            this.emitNamespaces(this._namespaceNames, () => this.emitTypes());
        }

        this.ensureBlankLine();

        this.emitGenerators();

        this.finishFile();
    }

    protected updateIncludes(isClassMember: boolean, includes: IncludeMap, propertyType: Type, _defName: string): void {
        const propTypes = this.generatedTypes(isClassMember, propertyType);

        for (const t of propTypes) {
            const typeName = this.sourcelikeToString(t.name);

            const propRecord: IncludeRecord = { kind: undefined, typeKind: undefined };

            if (t.type instanceof ClassType) {
                /**
                 * Ok. We can NOT forward declare direct class members, e.g. a class type is included
                 * at level#0. HOWEVER if it is not a direct class member (e.g. std::shared_ptr<Class>),
                 * - level > 0 - then we can SURELY forward declare it.
                 */
                propRecord.typeKind = "class";
                propRecord.kind = t.level === 0 ? IncludeKind.Include : IncludeKind.ForwardDeclare;
                if (t.forceInclude) {
                    propRecord.kind = IncludeKind.Include;
                }
            } else if (t.type instanceof EnumType) {
                propRecord.typeKind = "enum";
                propRecord.kind = IncludeKind.ForwardDeclare;
            } else if (t.type instanceof UnionType) {
                propRecord.typeKind = "union";
                /** Recurse into the union */
                const [maybeNull] = removeNullFromUnion(t.type, true);
                if (maybeNull !== undefined) {
                    /** Houston this is a variant, include it */
                    propRecord.kind = IncludeKind.Include;
                } else {
                    if (t.forceInclude) {
                        propRecord.kind = IncludeKind.Include;
                    } else {
                        propRecord.kind = IncludeKind.ForwardDeclare;
                    }
                }
            }

            if (includes.has(typeName)) {
                const incKind = includes.get(typeName);
                /**
                 * If we already include the type as typed include,
                 * do not write it over with forward declare
                 */
                if (incKind !== undefined && incKind.kind === IncludeKind.ForwardDeclare) {
                    includes.set(typeName, propRecord);
                }
            } else {
                includes.set(typeName, propRecord);
            }
        }
    }

    protected emitIncludes(c: ClassType | UnionType | EnumType, defName: string): void {
        /**
         * Need to generate "includes", in terms 'c' has members, which
         * are defined by others
         */
        const includes: IncludeMap = new Map();

        if (c instanceof UnionType) {
            this.updateIncludes(false, includes, c, defName);
        } else if (c instanceof ClassType) {
            this.forEachClassProperty(c, "none", (_name, _jsonName, property) => {
                this.updateIncludes(true, includes, property.type, defName);
            });
        }

        if (includes.size !== 0) {
            let numForwards = 0;
            let numIncludes = 0;
            includes.forEach((rec: IncludeRecord, name: string) => {
                /** Don't bother including the one we are defining */
                if (name === defName) {
                    return;
                }

                if (rec.kind !== IncludeKind.ForwardDeclare) {
                    this.emitInclude(false, [name, ".hpp"]);
                    numIncludes++;
                } else {
                    numForwards++;
                }
            });

            if (numIncludes > 0) {
                this.ensureBlankLine();
            }

            if (numForwards > 0) {
                this.emitNamespaces(this._namespaceNames, () => {
                    includes.forEach((rec: IncludeRecord, name: string) => {
                        /** Don't bother including the one we are defining */
                        if (name === defName) {
                            return;
                        }

                        if (rec.kind !== IncludeKind.ForwardDeclare) {
                            return;
                        }

                        if (rec.typeKind === "class" || rec.typeKind === "union") {
                            if (this._options.codeFormat) {
                                this.emitLine("class ", name, ";");
                            } else {
                                this.emitLine("struct ", name, ";");
                            }
                        } else if (rec.typeKind === "enum") {
                            this.emitLine("enum class ", name, " : ", this._enumType, ";");
                        } else {
                            panic(`Invalid type "${rec.typeKind}" to forward declare`);
                        }
                    });
                });
            }

            this.ensureBlankLine();
        }
    }

    protected emitDefinition(d: ClassType | EnumType | UnionType, defName: Name): void {
        const name = `${this.sourcelikeToString(defName)}.hpp`;
        this.startFile(name, true);
        this._generatedFiles.add(name);

        this.emitIncludes(d, this.sourcelikeToString(defName));

        this.emitNamespaces(this._namespaceNames, () => {
            this.emitDescription(this.descriptionForType(d));
            this.ensureBlankLine();
            this.emitLine("using nlohmann::json;");
            this.ensureBlankLine();
            if (d instanceof ClassType) {
                this.emitClass(d, defName);
            } else if (d instanceof EnumType) {
                this.emitEnum(d, defName);
            } else if (d instanceof UnionType) {
                this.emitUnionTypedefs(d, defName);
            }
        });

        this.finishFile();
    }

    protected emitMultiSourceStructure(proposedFilename: string): void {
        if (!this._options.justTypes && this.haveNamedTypes) {
            this.emitHelper();

            this.startFile("Generators.hpp", true);

            this._allTypeNames.forEach(t => {
                this.emitInclude(false, [t, ".hpp"]);
            });

            this.ensureBlankLine();
            this.emitGenerators();

            this.finishFile();
        }

        this.forEachNamedType(
            "leading-and-interposing",
            (c: ClassType, n: Name) => {
                this.emitDefinition(c, n);
            },
            (e, n) => {
                this.emitDefinition(e, n);
            },
            (u, n) => {
                this.emitDefinition(u, n);
            }
        );

        /**
         * If for some reason we have not generated anything,
         * it means that a unnamed type has been generated - or nothing.
         */
        if (!this._generatedFiles.has(proposedFilename)) {
            if (!this.haveNamedTypes) {
                this.emitHelper();
            }

            this.startFile(proposedFilename);

            this._generatedFiles.forEach(f => {
                this.emitInclude(false, f);
            });

            this.emitNamespaces(this._namespaceNames, () => {
                this.forEachTopLevel(
                    "leading",
                    (t: Type, name: Name) => this.emitTopLevelTypedef(t, name),
                    t => this.namedTypeToNameForTopLevel(t) === undefined
                );
            });

            this.finishFile();
        }
    }

    protected emitSourceStructure(proposedFilename: string): void {
        this._generatedFiles.clear();

        /** Gather all the unique/custom types used by the schema */
        this._allTypeNames.clear();
        this.forEachDeclaration("none", decl => {
            const definedTypes = directlyReachableTypes<string>(decl.type, t => {
                if (isNamedType(t) && (t instanceof ClassType || t instanceof EnumType || t instanceof UnionType)) {
                    return new Set([
                        this.sourcelikeToString(
                            this.cppType(
                                t,
                                {
                                    needsForwardIndirection: false,
                                    needsOptionalIndirection: false,
                                    inJsonNamespace: false
                                },
                                true,
                                false,
                                false
                            )
                        )
                    ]);
                }

                return null;
            });

            this._allTypeNames = setUnion(definedTypes, this._allTypeNames);
        });

        if (this._options.typeSourceStyle) {
            this.emitSingleSourceStructure(proposedFilename);
        } else {
            this.emitMultiSourceStructure(proposedFilename);
        }
    }

    protected isConversionRequired(t: Type) {
        const originalType = this.cppType(
            t,
            {
                needsForwardIndirection: true,
                needsOptionalIndirection: true,
                inJsonNamespace: true
            },
            false,
            false,
            false
        );

        const newType = this.cppType(
            t,
            {
                needsForwardIndirection: true,
                needsOptionalIndirection: true,
                inJsonNamespace: true
            },
            false,
            true,
            false
        );

        return originalType !== newType;
    }

    public NarrowString = new (class extends BaseString implements StringType {
        constructor() {
            super(
                "std::string",
                "const std::string & ",
                "std::smatch",
                "std::regex",
                "",
                new WrappingCode(["std::to_string("], [")"]),
                "",
                ""
            );
        }

        public wrapEncodingChange(
            _qualifier: Sourcelike[],
            _fromType: Sourcelike,
            _toType: Sourcelike,
            inner: Sourcelike
        ): Sourcelike {
            return inner;
        }

        public emitHelperFunctions(): void {
            return;
        }
    })();

    public WideString = new (class extends BaseString implements StringType {
        constructor(public superThis: CPlusPlusRenderer) {
            super(
                "std::wstring",
                "const std::wstring & ",
                "std::wsmatch",
                "std::wregex",
                "L",
                new WrappingCode(["std::to_wstring("], [")"]),
                "Utf16_Utf8",
                "convert"
            );
        }

        public wrapEncodingChange(
            qualifier: Sourcelike[],
            fromType: Sourcelike,
            toType: Sourcelike,
            inner: Sourcelike
        ): Sourcelike {
            if (this.superThis.sourcelikeToString(fromType) === this.superThis.sourcelikeToString(toType)) {
                return inner;
            }

            return [
                addQualifier(qualifier, [this._encodingClass]),
                "<",
                fromType,
                ", ",
                toType,
                ">::",
                this._encodingFunction,
                "(",
                inner,
                ")"
            ];
        }

        public emitHelperFunctions(): void {
            this.superThis.emitLine("template<typename T>");
            this.superThis.emitLine("struct tag {};");
            this.superThis.ensureBlankLine();

            this.superThis.emitLine("template<typename fromType, typename toType>");
            this.superThis.emitBlock(["class Utf16_Utf8"], true, () => {
                this.superThis.emitLine("private:");
                this.superThis.emitLine("template<typename TF, typename TT>");
                this.superThis.emitBlock(
                    ["static toType convert(tag<std::shared_ptr<TF> >, tag<std::shared_ptr<TT> >, fromType ptr)"],
                    false,
                    () => {
                        this.superThis.emitLine(
                            "if (ptr == nullptr) return std::unique_ptr<TT>(); else return std::unique_ptr<TT>(new TT(Utf16_Utf8<TF,TT>::convert(*ptr)));"
                        );
                    }
                );
                this.superThis.ensureBlankLine();

                this.superThis.emitLine("template<typename TF, typename TT>");
                this.superThis.emitBlock(
                    ["static toType convert(tag<std::vector<TF> >, tag<std::vector<TT> >, fromType v)"],
                    false,
                    () => {
                        this.superThis.emitLine("auto it = v.begin();");
                        this.superThis.emitLine("auto newVector = std::vector<TT>();");
                        this.superThis.emitBlock(["while (it != v.end())"], false, () => {
                            this.superThis.emitLine("newVector.push_back(Utf16_Utf8<TF,TT>::convert(*it));");
                            this.superThis.emitLine("it++;");
                        });
                        this.superThis.emitLine("return newVector;");
                    }
                );
                this.superThis.ensureBlankLine();

                this.superThis.emitLine("template<typename KF, typename VF, typename KT, typename VT>");
                this.superThis.emitBlock(
                    ["static toType convert(tag<std::map<KF,VF> >, tag<std::map<KT,VT> >, fromType m)"],
                    false,
                    () => {
                        this.superThis.emitLine("auto it = m.begin();");
                        this.superThis.emitLine("auto newMap = std::map<KT, VT>();");
                        this.superThis.emitBlock(["while (it != m.end())"], false, () => {
                            this.superThis.emitLine(
                                "newMap.insert(std::pair<KT, VT>(Utf16_Utf8<KF, KT>::convert(it->first), Utf16_Utf8<VF, VT>::convert(it->second)));"
                            );
                            this.superThis.emitLine("it++;");
                        });
                        this.superThis.emitLine("return newMap;");
                    }
                );
                this.superThis.ensureBlankLine();

                this.superThis.emitLine("template<typename TF, typename TT>");
                this.superThis.emitBlock(["static fromType convert(tag<TF>, tag<TT>, fromType from)"], false, () => {
                    this.superThis.emitLine("return from;");
                });
                this.superThis.ensureBlankLine();

                this.superThis.emitBlock(
                    ["static std::wstring convert(tag<std::string>, tag<std::wstring>, std::string str)"],
                    false,
                    () => {
                        this.superThis.emitLine(
                            "return std::wstring_convert<std::codecvt_utf8_utf16<wchar_t, 0x10ffff, std::little_endian>, wchar_t>{}.from_bytes(str.data());"
                        );
                    }
                );
                this.superThis.ensureBlankLine();

                this.superThis.emitBlock(
                    ["static std::string convert(tag<std::wstring>, tag<std::string>, std::wstring str)"],
                    false,
                    () => {
                        this.superThis.emitLine(
                            "return std::wstring_convert<std::codecvt_utf8_utf16<wchar_t, 0x10ffff, std::little_endian>, wchar_t>{}.to_bytes(str.data());"
                        );
                    }
                );
                this.superThis.ensureBlankLine();

                this.superThis.emitLine("public:");
                this.superThis.emitBlock(["static toType convert(fromType in)"], false, () => {
                    this.superThis.emitLine("return convert(tag<fromType>(), tag<toType>(), in);");
                });
            });
            this.superThis.ensureBlankLine();

            this.superThis.emitLine("template<typename T>");
            this.superThis.emitBlock(["std::wstring wdump(const T& j)"], false, () => {
                this.superThis.emitLine("std::ostringstream s;");
                this.superThis.emitLine("s << j;");
                this.superThis.emitLine(
                    "return ",
                    this.superThis.ourQualifier(false),
                    "Utf16_Utf8<std::string, std::wstring>::convert(s.str()); "
                );
            });
            this.superThis.ensureBlankLine();
        }
    })(this);
}<|MERGE_RESOLUTION|>--- conflicted
+++ resolved
@@ -12,7 +12,7 @@
 import { Type, TypeKind, ClassType, ClassProperty, ArrayType, MapType, EnumType, UnionType } from "../Type";
 import { nullableFromUnion, matchType, removeNullFromUnion, isNamedType, directlyReachableTypes } from "../TypeUtils";
 import { NameStyle, Name, Namer, funPrefixNamer, DependencyName } from "../Naming";
-import { Sourcelike, maybeAnnotated } from "../Source";
+import { Sourcelike, maybeAnnotated } from "../Source"
 import { anyTypeIssueAnnotation, nullTypeIssueAnnotation } from "../Annotation";
 import {
     legalizeCharacters,
@@ -383,17 +383,7 @@
 }
 
 class WrappingCode {
-<<<<<<< HEAD
     constructor(private readonly start: Sourcelike[], private readonly end: Sourcelike[]) {}
-=======
-    private readonly _start: Sourcelike[];
-    private readonly _end: Sourcelike[];
-
-    constructor(start: Sourcelike[], end: Sourcelike[]) {
-        this._start = start;
-        this._end = end;
-    }
->>>>>>> 90d7adf2
 
     wrap(qualifier: Sourcelike, inner: Sourcelike): Sourcelike {
         return [addQualifier(qualifier, this.start), inner, this.end];
@@ -1537,13 +1527,8 @@
                                 const [maybeNull, nonNulls] = removeNullFromUnion(propType, true);
                                 return [maybeNull !== null || p.isOptional, nonNulls];
                             } else {
-<<<<<<< HEAD
-                                let set = new Set<Type>();
+                                const set = new Set<Type>();
                                 set.add(propType);
-=======
-                                const set = new Set<Type>();
-                                set.add(t);
->>>>>>> 90d7adf2
                                 return [true, set];
                             }
                         })();
