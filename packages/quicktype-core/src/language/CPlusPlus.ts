--- conflicted
+++ resolved
@@ -1294,10 +1294,8 @@
             const ourQualifier = this.ourQualifier(true);
 
             this.emitBlock(["struct adl_serializer<", ourQualifier, className, ">"], true, () => {
-<<<<<<< HEAD
+
                 this.emitLine("template <>");
-=======
->>>>>>> c1dfb673
                 this.emitLine(
                     "static void from_json(",
                     this.withConst("json"),
