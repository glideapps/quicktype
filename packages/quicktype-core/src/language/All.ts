--- conflicted
+++ resolved
@@ -7,6 +7,7 @@
 import { CrystalTargetLanguage } from "./Crystal";
 import { CSharpTargetLanguage } from "./CSharp";
 import { DartTargetLanguage } from "./Dart";
+import { ElixirTargetLanguage } from "./Elixir";
 import { ElmTargetLanguage } from "./Elm";
 import { GoTargetLanguage } from "./Golang";
 import { HaskellTargetLanguage } from "./Haskell";
@@ -26,12 +27,8 @@
 import { SmithyTargetLanguage } from "./Smithy4s";
 import { SwiftTargetLanguage } from "./Swift";
 import { TypeScriptEffectSchemaTargetLanguage } from "./TypeScriptEffectSchema";
-<<<<<<< HEAD
 import { FlowTargetLanguage, TypeScriptTargetLanguage } from "./TypeScriptFlow";
 import { TypeScriptZodTargetLanguage } from "./TypeScriptZod";
-=======
-import { ElixirTargetLanguage } from "./Elixir";
->>>>>>> 6a81618b
 
 export const all: TargetLanguage[] = [
     new CSharpTargetLanguage(),
