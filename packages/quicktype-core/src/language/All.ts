--- conflicted
+++ resolved
@@ -1,11 +1,6 @@
 import { type TargetLanguage } from "../TargetLanguage";
 import { type LanguageDisplayName, type LanguageName, type LanguageNameMap } from "../types";
 
-<<<<<<< HEAD
-=======
-import { type TargetLanguage } from "../TargetLanguage";
-
->>>>>>> 1ad532b5
 import { CJSONTargetLanguage } from "./CJSON";
 import { CPlusPlusTargetLanguage } from "./CPlusPlus";
 import { CrystalTargetLanguage } from "./Crystal";
@@ -34,12 +29,7 @@
 import { FlowTargetLanguage, TypeScriptTargetLanguage } from "./TypeScriptFlow";
 import { TypeScriptZodTargetLanguage } from "./TypeScriptZod";
 
-<<<<<<< HEAD
-
 export const all = [
-=======
-export const all: TargetLanguage[] = [
->>>>>>> 1ad532b5
     new CJSONTargetLanguage(),
     new CPlusPlusTargetLanguage(),
     new CrystalTargetLanguage(),
@@ -58,11 +48,7 @@
     new ObjectiveCTargetLanguage(),
     new PhpTargetLanguage(),
     new PikeTargetLanguage(),
-<<<<<<< HEAD
     new PythonTargetLanguage(),
-=======
-    new PythonTargetLanguage("Python", ["python", "py"], "py"),
->>>>>>> 1ad532b5
     new RubyTargetLanguage(),
     new RustTargetLanguage(),
     new Scala3TargetLanguage(),
@@ -71,7 +57,6 @@
     new TypeScriptTargetLanguage(),
     new TypeScriptEffectSchemaTargetLanguage(),
     new TypeScriptZodTargetLanguage()
-<<<<<<< HEAD
 ] as const;
 
 all satisfies readonly TargetLanguage[];
@@ -87,16 +72,12 @@
 
     return foundLanguage as LanguageNameMap[Name];
 }
-=======
-];
->>>>>>> 1ad532b5
 
 export function isLanguageName(maybeName: string): maybeName is LanguageName {
     if (all.some(lang => (lang.names as readonly string[]).includes(maybeName))) {
         return true;
     }
 
-<<<<<<< HEAD
     return false;
 }
 
@@ -106,9 +87,4 @@
     }
 
     return false;
-=======
-    const maybeTargetLanguage = iterableFind(targetLanguages, l => l.names.includes(name) || l.displayName === name);
-    if (maybeTargetLanguage !== undefined) return maybeTargetLanguage;
-    return iterableFind(targetLanguages, l => l.extension === name);
->>>>>>> 1ad532b5
 }