<<<<<<< HEAD
import { TargetLanguage } from "../TargetLanguage";
=======
import { iterableFind } from "collection-utils";

import { type TargetLanguage } from "../TargetLanguage";
>>>>>>> f16e6ad9

import { CJSONTargetLanguage } from "./CJSON";
import { CPlusPlusTargetLanguage } from "./CPlusPlus";
import { CrystalTargetLanguage } from "./Crystal";
import { CSharpTargetLanguage } from "./CSharp";
import { DartTargetLanguage } from "./Dart";
import { ElixirTargetLanguage } from "./Elixir";
import { ElmTargetLanguage } from "./Elm";
import { GoTargetLanguage } from "./Golang";
import { HaskellTargetLanguage } from "./Haskell";
import { JavaTargetLanguage } from "./Java";
import { JavaScriptTargetLanguage } from "./JavaScript";
// eslint-disable-next-line import/no-cycle
import { JavaScriptPropTypesTargetLanguage } from "./JavaScriptPropTypes";
import { JSONSchemaTargetLanguage } from "./JSONSchema";
import { KotlinTargetLanguage } from "./Kotlin";
import { ObjectiveCTargetLanguage } from "./Objective-C";
import { PhpTargetLanguage } from "./Php";
import { PikeTargetLanguage } from "./Pike";
import { PythonTargetLanguage } from "./Python";
import { RubyTargetLanguage } from "./Ruby";
import { RustTargetLanguage } from "./Rust";
import { Scala3TargetLanguage } from "./Scala3";
import { SmithyTargetLanguage } from "./Smithy4s";
import { SwiftTargetLanguage } from "./Swift";
import { TypeScriptEffectSchemaTargetLanguage } from "./TypeScriptEffectSchema";
import { FlowTargetLanguage, TypeScriptTargetLanguage } from "./TypeScriptFlow";
import { TypeScriptZodTargetLanguage } from "./TypeScriptZod";

<<<<<<< HEAD
import type { LanguageDisplayName, LanguageName, LanguageNameMap } from "../types";

export const all = [
=======
export const all: TargetLanguage[] = [
>>>>>>> f16e6ad9
    new CJSONTargetLanguage(),
    new CPlusPlusTargetLanguage(),
    new CrystalTargetLanguage(),
    new CSharpTargetLanguage(),
<<<<<<< HEAD
    new ElmTargetLanguage(),
    new DartTargetLanguage(),
    new ElixirTargetLanguage(),
=======
    new DartTargetLanguage(),
    new ElixirTargetLanguage(),
    new ElmTargetLanguage(),
>>>>>>> f16e6ad9
    new FlowTargetLanguage(),
    new GoTargetLanguage(),
    new HaskellTargetLanguage(),
    new JavaTargetLanguage(),
    new JavaScriptTargetLanguage(),
    new JavaScriptPropTypesTargetLanguage(),
    new JSONSchemaTargetLanguage(),
    new KotlinTargetLanguage(),
    new ObjectiveCTargetLanguage(),
    new PhpTargetLanguage(),
    new PikeTargetLanguage(),
<<<<<<< HEAD
    new PythonTargetLanguage(),
=======
    new PythonTargetLanguage("Python", ["python", "py"], "py"),
>>>>>>> f16e6ad9
    new RubyTargetLanguage(),
    new RustTargetLanguage(),
    new Scala3TargetLanguage(),
    new SmithyTargetLanguage(),
    new SwiftTargetLanguage(),
    new TypeScriptTargetLanguage(),
    new TypeScriptEffectSchemaTargetLanguage(),
    new TypeScriptZodTargetLanguage()
<<<<<<< HEAD
] as const;

all satisfies readonly TargetLanguage[];
=======
];
>>>>>>> f16e6ad9

export function languageNamed<Name extends LanguageName>(
    name: Name,
    targetLanguages: readonly TargetLanguage[] = all
): LanguageNameMap[Name] {
    const foundLanguage = targetLanguages.find(language => language.names.includes(name));
    if (!foundLanguage) {
        throw new Error(`Unknown language name: ${name}`);
    }

    return foundLanguage as LanguageNameMap[Name];
}

export function isLanguageName(maybeName: string): maybeName is LanguageName {
    if (all.some(lang => (lang.names as readonly string[]).includes(maybeName))) {
        return true;
    }
    return false;
}
export function isLanguageDisplayName(maybeName: string): maybeName is LanguageDisplayName {
    if (all.some(lang => lang.displayName === maybeName)) {
        return true;
    }
<<<<<<< HEAD
    return false;
=======

    const maybeTargetLanguage = iterableFind(targetLanguages, l => l.names.includes(name) || l.displayName === name);
    if (maybeTargetLanguage !== undefined) return maybeTargetLanguage;
    return iterableFind(targetLanguages, l => l.extension === name);
>>>>>>> f16e6ad9
}<|MERGE_RESOLUTION|>--- conflicted
+++ resolved
@@ -1,10 +1,4 @@
-<<<<<<< HEAD
-import { TargetLanguage } from "../TargetLanguage";
-=======
-import { iterableFind } from "collection-utils";
-
 import { type TargetLanguage } from "../TargetLanguage";
->>>>>>> f16e6ad9
 
 import { CJSONTargetLanguage } from "./CJSON";
 import { CPlusPlusTargetLanguage } from "./CPlusPlus";
@@ -34,26 +28,16 @@
 import { FlowTargetLanguage, TypeScriptTargetLanguage } from "./TypeScriptFlow";
 import { TypeScriptZodTargetLanguage } from "./TypeScriptZod";
 
-<<<<<<< HEAD
 import type { LanguageDisplayName, LanguageName, LanguageNameMap } from "../types";
 
 export const all = [
-=======
-export const all: TargetLanguage[] = [
->>>>>>> f16e6ad9
     new CJSONTargetLanguage(),
     new CPlusPlusTargetLanguage(),
     new CrystalTargetLanguage(),
     new CSharpTargetLanguage(),
-<<<<<<< HEAD
-    new ElmTargetLanguage(),
-    new DartTargetLanguage(),
-    new ElixirTargetLanguage(),
-=======
     new DartTargetLanguage(),
     new ElixirTargetLanguage(),
     new ElmTargetLanguage(),
->>>>>>> f16e6ad9
     new FlowTargetLanguage(),
     new GoTargetLanguage(),
     new HaskellTargetLanguage(),
@@ -65,11 +49,7 @@
     new ObjectiveCTargetLanguage(),
     new PhpTargetLanguage(),
     new PikeTargetLanguage(),
-<<<<<<< HEAD
     new PythonTargetLanguage(),
-=======
-    new PythonTargetLanguage("Python", ["python", "py"], "py"),
->>>>>>> f16e6ad9
     new RubyTargetLanguage(),
     new RustTargetLanguage(),
     new Scala3TargetLanguage(),
@@ -78,13 +58,9 @@
     new TypeScriptTargetLanguage(),
     new TypeScriptEffectSchemaTargetLanguage(),
     new TypeScriptZodTargetLanguage()
-<<<<<<< HEAD
 ] as const;
 
 all satisfies readonly TargetLanguage[];
-=======
-];
->>>>>>> f16e6ad9
 
 export function languageNamed<Name extends LanguageName>(
     name: Name,
@@ -102,18 +78,14 @@
     if (all.some(lang => (lang.names as readonly string[]).includes(maybeName))) {
         return true;
     }
+
     return false;
 }
+
 export function isLanguageDisplayName(maybeName: string): maybeName is LanguageDisplayName {
     if (all.some(lang => lang.displayName === maybeName)) {
         return true;
     }
-<<<<<<< HEAD
+
     return false;
-=======
-
-    const maybeTargetLanguage = iterableFind(targetLanguages, l => l.names.includes(name) || l.displayName === name);
-    if (maybeTargetLanguage !== undefined) return maybeTargetLanguage;
-    return iterableFind(targetLanguages, l => l.extension === name);
->>>>>>> f16e6ad9
 }