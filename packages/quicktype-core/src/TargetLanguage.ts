--- conflicted
+++ resolved
@@ -14,31 +14,24 @@
 
 export type MultiFileRenderResult = ReadonlyMap<string, SerializedRenderResult>;
 
-<<<<<<< HEAD
-export type LanguageConfig = {
+export interface LanguageConfig {
     readonly displayName: string;
+    readonly extension: string;
     readonly names: readonly string[];
-    readonly extension: string;
-};
+}
 
 export abstract class TargetLanguage<Config extends LanguageConfig = LanguageConfig> {
-    displayName: Config["displayName"];
-    names: Config["names"];
-    extension: Config["extension"];
+    public readonly displayName: Config["displayName"];
 
-    constructor({ displayName, names, extension }: Config) {
+    public readonly names: Config["names"];
+
+    public readonly extension: Config["extension"];
+
+    public constructor({ displayName, names, extension }: Config) {
         this.displayName = displayName;
         this.names = names;
         this.extension = extension;
     }
-=======
-export abstract class TargetLanguage {
-    public constructor(
-        public readonly displayName: string,
-        public readonly names: string[],
-        public readonly extension: string
-    ) {}
->>>>>>> f16e6ad9
 
     protected abstract getOptions(): Array<Option<FixMeOptionsAnyType>>;
 
@@ -57,11 +50,7 @@
         return { actual, display };
     }
 
-<<<<<<< HEAD
-    get name(): (typeof this.names)[0] {
-=======
-    public get name(): string {
->>>>>>> f16e6ad9
+    public get name(): (typeof this.names)[0] {
         return defined(this.names[0]);
     }
 
