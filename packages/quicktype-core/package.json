--- conflicted
+++ resolved
@@ -13,10 +13,6 @@
     },
     "dependencies": {
         "@glideapps/ts-necessities": "2.1.3",
-<<<<<<< HEAD
-=======
-        "@types/urijs": "^1.19.25",
->>>>>>> a92aa333
         "browser-or-node": "^2.1.1",
         "collection-utils": "^1.0.1",
         "is-url": "^1.2.4",
