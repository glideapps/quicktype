--- conflicted
+++ resolved
@@ -12,12 +12,7 @@
         "tslint": "tslint --project ."
     },
     "dependencies": {
-<<<<<<< HEAD
         "@glideapps/ts-necessities": "2.1.3",
-=======
-        "@glideapps/ts-necessities": "2.2.3",
-        "@types/urijs": "^1.19.25",
->>>>>>> 32028a89
         "browser-or-node": "^2.1.1",
         "collection-utils": "^1.0.1",
         "is-url": "^1.2.4",
