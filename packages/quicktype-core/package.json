--- conflicted
+++ resolved
@@ -12,16 +12,11 @@
     },
     "dependencies": {
         "@glideapps/ts-necessities": "2.2.3",
-        "@types/urijs": "^1.19.25",
         "browser-or-node": "^3.0.0",
         "collection-utils": "^1.0.1",
         "cross-fetch": "^4.0.0",
-<<<<<<< HEAD
         "is-url": "^1.2.4",
-        "js-base64": "^3.7.5",
-=======
         "js-base64": "^3.7.7",
->>>>>>> e50d5a05
         "lodash": "^4.17.21",
         "pako": "^1.0.6",
         "pluralize": "^8.0.0",
@@ -33,22 +28,14 @@
     },
     "devDependencies": {
         "@types/browser-or-node": "^1.3.2",
-<<<<<<< HEAD
         "@types/is-url": "^1.2.32",
-        "@types/js-base64": "^3.3.1",
-        "@types/node": "18.14.0",
-=======
         "@types/node": "18.19.31",
->>>>>>> e50d5a05
         "@types/pako": "^1.0.0",
         "@types/pluralize": "0.0.30",
         "@types/readable-stream": "4.0.10",
         "@types/unicode-properties": "^1.3.0",
-<<<<<<< HEAD
+        "@types/urijs": "^1.19.25",
         "@types/wordwrap": "^1.0.3",
-        "@types/yaml": "^1.9.7",
-=======
->>>>>>> e50d5a05
         "typescript": "4.9.5"
     },
     "files": [
