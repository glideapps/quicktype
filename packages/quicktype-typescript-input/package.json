{
    "name": "quicktype-typescript-input",
    "version": "18.0.15",
    "description": "Package for using TypeScript as an input language to quicktype",
    "license": "Apache-2.0",
    "main": "dist/index.js",
    "types": "dist/index.d.ts",
    "repository": "https://github.com/quicktype/quicktype",
    "scripts": {
        "clean": "rm -rf dist node_modules *~",
        "build": "tsc"
    },
    "dependencies": {
        "quicktype-core": "file:../quicktype-core",
        "typescript": "4.9.5",
        "@mark.probst/typescript-json-schema": "0.55.0"
    },
    "devDependencies": {
<<<<<<< HEAD
        "@types/node": "18.14.0"
=======
        "@types/node": "18.19.31"
>>>>>>> e50d5a05
    },
    "files": [
        "dist"
    ]
}<|MERGE_RESOLUTION|>--- conflicted
+++ resolved
@@ -16,11 +16,7 @@
         "@mark.probst/typescript-json-schema": "0.55.0"
     },
     "devDependencies": {
-<<<<<<< HEAD
-        "@types/node": "18.14.0"
-=======
         "@types/node": "18.19.31"
->>>>>>> e50d5a05
     },
     "files": [
         "dist"
